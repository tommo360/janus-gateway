--- conflicted
+++ resolved
@@ -1324,20 +1324,17 @@
 			result = json_object();
 			json_object_set_new(result, "status", json_string("preparing"));
 			json_object_set_new(result, "id", json_integer(id_value));
-<<<<<<< HEAD
+			if(warning)
+				json_object_set_new(result, "warning", json_string(warning));
 			/* Also notify event handlers */
 			if(notify_events && gateway->events_is_enabled()) {
 				json_t *info = json_object();
 				json_object_set_new(info, "event", json_string("playout"));
 				json_object_set_new(info, "id", json_integer(id_value));
-				json_object_set_new(info, "audio", rec->arc_file ? json_true() : json_false());
-				json_object_set_new(info, "video", rec->vrc_file ? json_true() : json_false());
+				json_object_set_new(info, "audio", session->aframes ? json_true() : json_false());
+				json_object_set_new(info, "video", session->vframes ? json_true() : json_false());
 				gateway->notify_event(session->handle, info);
 			}
-=======
-			if(warning)
-				json_object_set_new(result, "warning", json_string(warning));
->>>>>>> 64f2bfb2
 		} else if(!strcasecmp(request_text, "start")) {
 			if(!session->aframes && !session->vframes) {
 				JANUS_LOG(LOG_ERR, "Not a playout session, can't start\n");
