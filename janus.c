--- conflicted
+++ resolved
@@ -1770,554 +1770,6 @@
 }
 
 
-<<<<<<< HEAD
-=======
-#ifdef HAVE_WEBSOCKETS
-/* WebSockets */
-const char *janus_wss_reason_string(enum libwebsocket_callback_reasons reason) {
-	switch(reason) {
-		case LWS_CALLBACK_ESTABLISHED:
-			return "LWS_CALLBACK_ESTABLISHED";
-		case LWS_CALLBACK_CLIENT_CONNECTION_ERROR:
-			return "LWS_CALLBACK_CLIENT_CONNECTION_ERROR";
-		case LWS_CALLBACK_CLIENT_FILTER_PRE_ESTABLISH:
-			return "LWS_CALLBACK_CLIENT_FILTER_PRE_ESTABLISH";
-		case LWS_CALLBACK_CLIENT_ESTABLISHED:
-			return "LWS_CALLBACK_CLIENT_ESTABLISHED";
-		case LWS_CALLBACK_CLOSED:
-			return "LWS_CALLBACK_CLOSED";
-		case LWS_CALLBACK_CLOSED_HTTP:
-			return "LWS_CALLBACK_CLOSED_HTTP";
-		case LWS_CALLBACK_RECEIVE:
-			return "LWS_CALLBACK_RECEIVE";
-		case LWS_CALLBACK_CLIENT_RECEIVE:
-			return "LWS_CALLBACK_CLIENT_RECEIVE";
-		case LWS_CALLBACK_CLIENT_RECEIVE_PONG:
-			return "LWS_CALLBACK_CLIENT_RECEIVE_PONG";
-		case LWS_CALLBACK_CLIENT_WRITEABLE:
-			return "LWS_CALLBACK_CLIENT_WRITEABLE";
-		case LWS_CALLBACK_SERVER_WRITEABLE:
-			return "LWS_CALLBACK_SERVER_WRITEABLE";
-		case LWS_CALLBACK_HTTP:
-			return "LWS_CALLBACK_HTTP";
-		case LWS_CALLBACK_HTTP_BODY:
-			return "LWS_CALLBACK_HTTP_BODY";
-		case LWS_CALLBACK_HTTP_BODY_COMPLETION:
-			return "LWS_CALLBACK_HTTP_BODY_COMPLETION";
-		case LWS_CALLBACK_HTTP_FILE_COMPLETION:
-			return "LWS_CALLBACK_HTTP_FILE_COMPLETION";
-		case LWS_CALLBACK_HTTP_WRITEABLE:
-			return "LWS_CALLBACK_HTTP_WRITEABLE";
-		case LWS_CALLBACK_FILTER_NETWORK_CONNECTION:
-			return "LWS_CALLBACK_FILTER_NETWORK_CONNECTION";
-		case LWS_CALLBACK_FILTER_HTTP_CONNECTION:
-			return "LWS_CALLBACK_FILTER_HTTP_CONNECTION";
-		case LWS_CALLBACK_SERVER_NEW_CLIENT_INSTANTIATED:
-			return "LWS_CALLBACK_SERVER_NEW_CLIENT_INSTANTIATED";
-		case LWS_CALLBACK_FILTER_PROTOCOL_CONNECTION:
-			return "LWS_CALLBACK_FILTER_PROTOCOL_CONNECTION";
-		case LWS_CALLBACK_OPENSSL_LOAD_EXTRA_CLIENT_VERIFY_CERTS:
-			return "LWS_CALLBACK_OPENSSL_LOAD_EXTRA_CLIENT_VERIFY_CERTS";
-		case LWS_CALLBACK_OPENSSL_LOAD_EXTRA_SERVER_VERIFY_CERTS:
-			return "LWS_CALLBACK_OPENSSL_LOAD_EXTRA_SERVER_VERIFY_CERTS";
-		case LWS_CALLBACK_OPENSSL_PERFORM_CLIENT_CERT_VERIFICATION:
-			return "LWS_CALLBACK_OPENSSL_PERFORM_CLIENT_CERT_VERIFICATION";
-		case LWS_CALLBACK_CLIENT_APPEND_HANDSHAKE_HEADER:
-			return "LWS_CALLBACK_CLIENT_APPEND_HANDSHAKE_HEADER";
-		case LWS_CALLBACK_CONFIRM_EXTENSION_OKAY:
-			return "LWS_CALLBACK_CONFIRM_EXTENSION_OKAY";
-		case LWS_CALLBACK_CLIENT_CONFIRM_EXTENSION_SUPPORTED:
-			return "LWS_CALLBACK_CLIENT_CONFIRM_EXTENSION_SUPPORTED";
-		case LWS_CALLBACK_PROTOCOL_INIT:
-			return "LWS_CALLBACK_PROTOCOL_INIT";
-		case LWS_CALLBACK_PROTOCOL_DESTROY:
-			return "LWS_CALLBACK_PROTOCOL_DESTROY";
-		case LWS_CALLBACK_WSI_CREATE:
-			return "LWS_CALLBACK_WSI_CREATE";
-		case LWS_CALLBACK_WSI_DESTROY:
-			return "LWS_CALLBACK_WSI_DESTROY";
-		case LWS_CALLBACK_GET_THREAD_ID:
-			return "LWS_CALLBACK_GET_THREAD_ID";
-		case LWS_CALLBACK_ADD_POLL_FD:
-			return "LWS_CALLBACK_ADD_POLL_FD";
-		case LWS_CALLBACK_DEL_POLL_FD:
-			return "LWS_CALLBACK_DEL_POLL_FD";
-		case LWS_CALLBACK_CHANGE_MODE_POLL_FD:
-			return "LWS_CALLBACK_CHANGE_MODE_POLL_FD";
-		case LWS_CALLBACK_LOCK_POLL:
-			return "LWS_CALLBACK_LOCK_POLL";
-		case LWS_CALLBACK_UNLOCK_POLL:
-			return "LWS_CALLBACK_UNLOCK_POLL";
-		case LWS_CALLBACK_OPENSSL_CONTEXT_REQUIRES_PRIVATE_KEY:
-			return "LWS_CALLBACK_OPENSSL_CONTEXT_REQUIRES_PRIVATE_KEY";
-		case LWS_CALLBACK_USER:
-			return "LWS_CALLBACK_USER = 1000";
-		default:
-			break;
-	}
-	return NULL;
-}
-
-static int janus_wss_callback_http(struct libwebsocket_context *this,
-		struct libwebsocket *wsi,
-		enum libwebsocket_callback_reasons reason,
-		void *user, void *in, size_t len)
-{
-	/* This endpoint cannot be used for HTTP */
-	switch(reason) {
-		case LWS_CALLBACK_HTTP:
-			JANUS_LOG(LOG_VERB, "Rejecting incoming HTTP request on WebSockets endpoint\n");
-			libwebsockets_return_http_status(this, wsi, 403, NULL);
-			/* Close and free connection */
-			return 1;
-		case LWS_CALLBACK_FILTER_PROTOCOL_CONNECTION:
-			if (!in) {
-				JANUS_LOG(LOG_VERB, "Rejecting incoming HTTP request on WebSockets endpoint: no sub-protocol specified\n");
-				return 1;
-			}
-			break;
-		default:
-			break;
-	}
-	return 0;
-}
-
-static int janus_wss_callback(struct libwebsocket_context *this,
-		struct libwebsocket *wsi,
-		enum libwebsocket_callback_reasons reason,
-		void *user, void *in, size_t len)
-{
-	janus_websocket_client *ws_client = (janus_websocket_client *)user;
-	switch(reason) {
-		case LWS_CALLBACK_ESTABLISHED: {
-			JANUS_LOG(LOG_VERB, "[WSS-%p] WebSocket connection accepted\n", wsi);
-			if(ws_client == NULL) {
-				JANUS_LOG(LOG_ERR, "[WSS-%p] Invalid WebSocket client instance...\n", wsi);
-				return 1;
-			}
-			/* Clean the old sessions list, in case this pointer was used before */
-			janus_mutex_lock(&old_wss_mutex);
-			if(g_list_find(old_wss, ws_client) != NULL)
-				old_wss = g_list_remove(old_wss, ws_client);
-			janus_mutex_unlock(&old_wss_mutex);
-			/* Prepare the session */
-			ws_client->context = this;
-			ws_client->wsi = wsi;
-			/* Create a thread pool to handle incoming requests */
-			GError *error = NULL;
-			GThreadPool *thread_pool = g_thread_pool_new(janus_wss_task, ws_client, -1, FALSE, &error);
-			if(error != NULL) {
-				/* Something went wrong... */
-				JANUS_LOG(LOG_FATAL, "Got error %d (%s) trying to launch the pool thread...\n", error->code, error->message ? error->message : "??");
-				/* Close and free connection */
-				return 1;
-			}
-			ws_client->thread_pool = thread_pool;
-			ws_client->responses = g_async_queue_new();
-			ws_client->sessions = NULL;
-			ws_client->destroy = 0;
-			janus_mutex_init(&ws_client->mutex);
-			/* Let us know when the WebSocket channel becomes writeable */
-			libwebsocket_callback_on_writable(this, wsi);
-			JANUS_LOG(LOG_VERB, "[WSS-%p]   -- Ready to be used!\n", wsi);
-			return 0;
-		}
-		case LWS_CALLBACK_RECEIVE: {
-			JANUS_LOG(LOG_VERB, "[WSS-%p] Got %zu bytes:\n", wsi, len);
-			if(ws_client == NULL) {
-				JANUS_LOG(LOG_ERR, "[WSS-%p] Invalid WebSocket client instance...\n", wsi);
-				return 1;
-			}
-			char *payload = calloc(len+1, sizeof(char));
-			memcpy(payload, in, len);
-			payload[len] = '\0';
-			JANUS_LOG(LOG_HUGE, "%s\n", payload);
-			/* Parse it */
-			janus_request_source *source = janus_request_source_new(JANUS_SOURCE_WEBSOCKETS, (void *)ws_client, (void *)payload);
-			/* Parse the JSON payload */
-			json_error_t error;
-			json_t *root = json_loads(payload, 0, &error);
-			if(!root) {
-				g_free(payload);
-				janus_process_error(source, 0, NULL, JANUS_ERROR_INVALID_JSON, "JSON error: on line %d: %s", error.line, error.text);
-				janus_request_source_destroy(source);
-				return 0;
-			}
-			g_free(payload);
-			if(!json_is_object(root)) {
-				janus_process_error(source, 0, NULL, JANUS_ERROR_INVALID_JSON_OBJECT, "JSON error: not an object");
-				janus_request_source_destroy(source);
-				json_decref(root);
-				return 0;
-			}
-			/* Parse the request now */
-			janus_websocket_request *request = (janus_websocket_request *)calloc(1, sizeof(janus_websocket_request));
-			request->source = source;
-			request->request = root;
-			GError *tperror = NULL;
-			g_thread_pool_push(ws_client->thread_pool, request, &tperror);
-			if(tperror != NULL) {
-				/* Something went wrong... */
-				JANUS_LOG(LOG_ERR, "Got error %d (%s) trying to push task in thread pool...\n", tperror->code, tperror->message ? tperror->message : "??");
-				json_t *transaction = json_object_get(root, "transaction");
-				const char *transaction_text = json_is_string(transaction) ? json_string_value(transaction) : NULL;
-				janus_process_error(source, 0, transaction_text, JANUS_ERROR_UNKNOWN, "Thread pool error");
-				janus_request_source_destroy(source);
-				json_decref(root);
-			}
-			return 0;
-		}
-		case LWS_CALLBACK_SERVER_WRITEABLE: {
-			if(ws_client == NULL) {
-				JANUS_LOG(LOG_ERR, "[WSS-%p] Invalid WebSocket client instance...\n", wsi);
-				return 1;
-			}
-			if(!ws_client->destroy && !g_atomic_int_get(&stop)) {
-				janus_mutex_lock(&ws_client->mutex);
-				/* Responses first */
-				char *response = g_async_queue_try_pop(ws_client->responses);
-				if(response && !ws_client->destroy && !g_atomic_int_get(&stop)) {
-					/* Gotcha! */
-					unsigned char *buf = calloc(LWS_SEND_BUFFER_PRE_PADDING + strlen(response) + LWS_SEND_BUFFER_POST_PADDING, sizeof(char));
-					memcpy(buf+LWS_SEND_BUFFER_PRE_PADDING, response, strlen(response));
-					JANUS_LOG(LOG_VERB, "Sending WebSocket response (%zu bytes)...\n", strlen(response));
-					int sent = libwebsocket_write(wsi, buf+LWS_SEND_BUFFER_PRE_PADDING, strlen(response), LWS_WRITE_TEXT);
-					JANUS_LOG(LOG_VERB, "  -- Sent %d/%zu bytes\n", sent, strlen(response));
-					g_free(buf);
-					g_free(response);
-					/* Done for this round, check the next response/notification later */
-					libwebsocket_callback_on_writable(this, wsi);
-					janus_mutex_unlock(&ws_client->mutex);
-					return 0;
-				}
-				/* Now iterate on all the sessions handled by this WebSocket ws_client */
-				if(ws_client->sessions != NULL && g_hash_table_size(ws_client->sessions) > 0) {
-					GHashTableIter iter;
-					gpointer value;
-					g_hash_table_iter_init(&iter, ws_client->sessions);
-					while (g_hash_table_iter_next(&iter, NULL, &value)) {
-						janus_session *session = value;
-						if(ws_client->destroy || !session || session->destroy || g_atomic_int_get(&stop)) {
-							continue;
-						}
-						janus_http_event *event = g_async_queue_try_pop(session->messages);
-						if(event && event->payload && !ws_client->destroy && session && !session->destroy && !g_atomic_int_get(&stop)) {
-							/* Gotcha! */
-							unsigned char *buf = calloc(LWS_SEND_BUFFER_PRE_PADDING + strlen(event->payload) + LWS_SEND_BUFFER_POST_PADDING, sizeof(char));
-							memcpy(buf+LWS_SEND_BUFFER_PRE_PADDING, event->payload, strlen(event->payload));
-							JANUS_LOG(LOG_VERB, "Sending WebSocket response (%zu bytes)...\n", strlen(event->payload));
-							int sent = libwebsocket_write(wsi, buf+LWS_SEND_BUFFER_PRE_PADDING, strlen(event->payload), LWS_WRITE_TEXT);
-							JANUS_LOG(LOG_VERB, "  -- Sent %d/%zu bytes\n", sent, strlen(event->payload));
-							g_free(buf);
-							/* Done for this round, check the next response later */
-							libwebsocket_callback_on_writable(this, wsi);
-							janus_mutex_unlock(&ws_client->mutex);
-							return 0;
-						}
-						if(session->timeout) {
-							/* Remove all sessions (and handles) created by this ws_client */
-							janus_mutex_lock(&sessions_mutex);
-							GHashTableIter ws_iter;
-							gpointer ws_value;
-							g_hash_table_iter_init(&ws_iter, ws_client->sessions);
-							while(g_hash_table_iter_next(&ws_iter, NULL, &ws_value)) {
-								janus_session *ws_session = ws_value;
-								if(!ws_session || ws_session == session)
-									continue;
-								ws_session->last_activity = 0;	/* This will trigger a timeout */
-							}
-							janus_mutex_unlock(&sessions_mutex);
-							g_hash_table_destroy(ws_client->sessions);
-							ws_client->sessions = NULL;
-							/* Close the WebSocket: the watchdog will get rid of resources */
-							janus_mutex_unlock(&ws_client->mutex);
-							return 1;
-						}
-					}
-				}
-				janus_mutex_unlock(&ws_client->mutex);
-			}
-			return 0;
-		}
-		case LWS_CALLBACK_CLOSED: {
-			JANUS_LOG(LOG_VERB, "[WSS-%p] WS connection closed\n", wsi);
-			if(ws_client != NULL) {
-				/* Mark the session as closed */
-				janus_mutex_lock(&old_wss_mutex);
-				old_wss = g_list_append(old_wss, ws_client);
-				janus_mutex_unlock(&old_wss_mutex);
-				/* Cleanup */
-				janus_mutex_lock(&ws_client->mutex);
-				JANUS_LOG(LOG_INFO, "[WSS-%p] Destroying WebSocket client\n", wsi);
-				ws_client->destroy = 1;
-				ws_client->context = NULL;
-				ws_client->wsi = NULL;
-				g_thread_pool_free(ws_client->thread_pool, FALSE, FALSE);
-				if(ws_client->sessions != NULL && g_hash_table_size(ws_client->sessions) > 0) {
-					/* Remove all sessions (and handles) created by this ws_client */
-					janus_mutex_lock(&sessions_mutex);
-					GHashTableIter iter;
-					gpointer value;
-					g_hash_table_iter_init(&iter, ws_client->sessions);
-					while(g_hash_table_iter_next(&iter, NULL, &value)) {
-						janus_session *session = value;
-						if(!session)
-							continue;
-						session->last_activity = 0;	/* This will trigger a timeout */
-					}
-					janus_mutex_unlock(&sessions_mutex);
-					g_hash_table_destroy(ws_client->sessions);
-				}
-				/* Remove responses queue too, if needed */
-				if(ws_client->responses != NULL) {
-					char *response = NULL;
-					while((response = g_async_queue_try_pop(ws_client->responses)) != NULL) {
-						g_free(response);
-					}
-					g_async_queue_unref(ws_client->responses);
-				}
-				ws_client->sessions = NULL;
-				janus_mutex_unlock(&ws_client->mutex);
-			}
-			JANUS_LOG(LOG_VERB, "[WSS-%p]   -- closed\n", wsi);
-			return 0;
-		}
-		default:
-			if(wsi != NULL) {
-				JANUS_LOG(LOG_VERB, "[WSS-%p] %d (%s)\n", wsi, reason, janus_wss_reason_string(reason));
-			} else {
-				JANUS_LOG(LOG_VERB, "[WSS] %d (%s)\n", reason, janus_wss_reason_string(reason));
-			}
-			break;
-	}
-	return 0;
-}
-
-void janus_wss_task(gpointer data, gpointer user_data) {
-	JANUS_LOG(LOG_VERB, "Thread pool, serving request\n");
-	janus_websocket_request *request = (janus_websocket_request *)data;
-	janus_websocket_client *client = (janus_websocket_client *)user_data;
-	if(request == NULL || client == NULL) {
-		JANUS_LOG(LOG_ERR, "Missing request or client\n");
-		return;
-	}
-	janus_request_source *source = (janus_request_source *)request->source;
-	json_t *root = (json_t *)request->request;
-	/* Make sure this is not related to a closed WebSocket session */
-	janus_mutex_lock(&old_wss_mutex);
-	if(g_list_find(old_wss, client) == NULL) {
-		janus_mutex_unlock(&old_wss_mutex);
-		janus_process_incoming_request(source, root);
-	} else {
-		janus_mutex_unlock(&old_wss_mutex);
-	}
-	/* Done */
-	janus_request_source_destroy(source);
-	request->source = NULL;
-	request->request = NULL;
-	g_free(request);
-}
-#endif
-
-
-#ifdef HAVE_RABBITMQ
-void *janus_rmq_in_thread(void *data) {
-	if(rmq_client == NULL) {
-		JANUS_LOG(LOG_ERR, "No RabbitMQ connection??\n");
-		return NULL;
-	}
-	JANUS_LOG(LOG_VERB, "Joining RabbitMQ in thread\n");
-
-	struct timeval timeout;
-	timeout.tv_sec = 0;
-	timeout.tv_usec = 20000;
-	amqp_frame_t frame;
-	while(!rmq_client->destroy && !g_atomic_int_get(&stop)) {
-		amqp_maybe_release_buffers(rmq_conn);
-		/* Wait for a frame */
-		int res = amqp_simple_wait_frame_noblock(rmq_conn, &frame, &timeout);
-		if(res != AMQP_STATUS_OK) {
-			/* No data */
-			if(res == AMQP_STATUS_TIMEOUT)
-				continue;
-			JANUS_LOG(LOG_VERB, "Error on amqp_simple_wait_frame_noblock: %d (%s)\n", res, amqp_error_string2(res));
-			break;
-		}
-		/* We expect method first */
-		JANUS_LOG(LOG_VERB, "Frame type %d, channel %d\n", frame.frame_type, frame.channel);
-		if(frame.frame_type != AMQP_FRAME_METHOD)
-			continue;
-		JANUS_LOG(LOG_VERB, "Method %s\n", amqp_method_name(frame.payload.method.id));
-		if(frame.payload.method.id == AMQP_BASIC_DELIVER_METHOD) {
-			amqp_basic_deliver_t *d = (amqp_basic_deliver_t *)frame.payload.method.decoded;
-			JANUS_LOG(LOG_VERB, "Delivery #%u, %.*s\n", (unsigned) d->delivery_tag, (int) d->routing_key.len, (char *) d->routing_key.bytes);
-		}
-		/* Then the header */
-		amqp_simple_wait_frame(rmq_conn, &frame);
-		JANUS_LOG(LOG_VERB, "Frame type %d, channel %d\n", frame.frame_type, frame.channel);
-		if(frame.frame_type != AMQP_FRAME_HEADER)
-			continue;
-		amqp_basic_properties_t *p = (amqp_basic_properties_t *)frame.payload.properties.decoded;
-		if(p->_flags & AMQP_BASIC_REPLY_TO_FLAG) {
-			JANUS_LOG(LOG_VERB, "  -- Reply-to: %.*s\n", (int) p->reply_to.len, (char *) p->reply_to.bytes);
-		}
-		char *correlation = NULL;
-		if(p->_flags & AMQP_BASIC_CORRELATION_ID_FLAG) {
-			correlation = (char *)calloc(p->correlation_id.len+1, sizeof(char));
-			sprintf(correlation, "%.*s", (int) p->correlation_id.len, (char *) p->correlation_id.bytes);
-			JANUS_LOG(LOG_VERB, "  -- Correlation-id: %s\n", correlation);
-		}
-		if(p->_flags & AMQP_BASIC_CONTENT_TYPE_FLAG) {
-			JANUS_LOG(LOG_VERB, "  -- Content-type: %.*s\n", (int) p->content_type.len, (char *) p->content_type.bytes);
-		}
-		/* And the body */
-		uint64_t total = frame.payload.properties.body_size, received = 0;
-		char *payload = (char *)calloc(total+1, sizeof(char)), *index = payload;
-		while(received < total) {
-			amqp_simple_wait_frame(rmq_conn, &frame);
-			JANUS_LOG(LOG_VERB, "Frame type %d, channel %d\n", frame.frame_type, frame.channel);
-			if(frame.frame_type != AMQP_FRAME_BODY)
-				break;
-			sprintf(index, "%.*s", (int) frame.payload.body_fragment.len, (char *) frame.payload.body_fragment.bytes);
-			received += frame.payload.body_fragment.len;
-			index = payload+received;
-		}
-		JANUS_LOG(LOG_VERB, "Got %"SCNu64"/%"SCNu64" bytes (%"SCNu64")\n", received, total, frame.payload.body_fragment.len);
-		JANUS_LOG(LOG_HUGE, "%s\n", payload);
-		/* Parse it */
-		janus_request_source *source = janus_request_source_new(JANUS_SOURCE_RABBITMQ, (void *)rmq_client, (void *)correlation);
-		/* Parse the JSON payload */
-		json_error_t error;
-		json_t *root = json_loads(payload, 0, &error);
-		if(!root) {
-			janus_process_error(source, 0, NULL, JANUS_ERROR_INVALID_JSON, "JSON error: on line %d: %s", error.line, error.text);
-			g_free(payload);
-			continue;
-		}
-		if(!json_is_object(root)) {
-			janus_process_error(source, 0, NULL, JANUS_ERROR_INVALID_JSON_OBJECT, "JSON error: not an object");
-			g_free(payload);
-			json_decref(root);
-			continue;
-		}
-		g_free(payload);
-		/* Parse the request now */
-		janus_rabbitmq_request *request = (janus_rabbitmq_request *)calloc(1, sizeof(janus_rabbitmq_request));
-		request->source = source;
-		request->request = root;
-		GError *tperror = NULL;
-		g_thread_pool_push(rmq_client->thread_pool, request, &tperror);
-		if(tperror != NULL) {
-			/* Something went wrong... */
-			JANUS_LOG(LOG_ERR, "Got error %d (%s) trying to push task in thread pool...\n", tperror->code, tperror->message ? tperror->message : "??");
-		}
-	}
-	JANUS_LOG(LOG_INFO, "Leaving RabbitMQ in thread\n");
-	return NULL;
-}
-
-void *janus_rmq_out_thread(void *data) {
-	if(rmq_client == NULL) {
-		JANUS_LOG(LOG_ERR, "No RabbitMQ connection??\n");
-		return NULL;
-	}
-	JANUS_LOG(LOG_VERB, "Joining RabbitMQ out thread\n");
-	while(!rmq_client->destroy && !g_atomic_int_get(&stop)) {
-		janus_mutex_lock(&rmq_client->mutex);
-		/* We send responses from here as well, not only notifications */
-		janus_rabbitmq_response *response = NULL;
-		while ((response = g_async_queue_try_pop(rmq_client->responses)) != NULL) {
-			if(!g_atomic_int_get(&stop) && response && response->payload) {
-				/* Gotcha! */
-				JANUS_LOG(LOG_VERB, "Sending response to RabbitMQ (%zu bytes)...\n", strlen(response->payload));
-				JANUS_LOG(LOG_HUGE, "%s\n", response->payload);
-				amqp_basic_properties_t props;
-				props._flags = 0;
-				props._flags |= AMQP_BASIC_REPLY_TO_FLAG;
-				props.reply_to = amqp_cstring_bytes("Janus");
-				if(response->correlation_id) {
-					props._flags |= AMQP_BASIC_CORRELATION_ID_FLAG;
-					props.correlation_id = amqp_cstring_bytes(response->correlation_id);
-				}
-				props._flags |= AMQP_BASIC_CONTENT_TYPE_FLAG;
-				props.content_type = amqp_cstring_bytes("application/json");
-				amqp_bytes_t message = amqp_cstring_bytes(response->payload);
-				int status = amqp_basic_publish(rmq_conn, rmq_channel, amqp_empty_bytes, from_janus_queue, 0, 0, &props, message);
-				if(status != AMQP_STATUS_OK) {
-					JANUS_LOG(LOG_ERR, "Error publishing... %d, %s\n", status, amqp_error_string2(status));
-				}
-				g_free(response->correlation_id);
-				response->correlation_id = NULL;
-				g_free(response->payload);
-				response->payload = NULL;
-				g_free(response);
-				response = NULL;
-			}
-		}
-		if(rmq_client->sessions != NULL && g_hash_table_size(rmq_client->sessions) > 0) {
-			/* Iterate on all the sessions handled by this rmq_client */
-			GHashTableIter iter;
-			gpointer value;
-			g_hash_table_iter_init(&iter, rmq_client->sessions);
-			while (g_hash_table_iter_next(&iter, NULL, &value)) {
-				janus_session *session = value;
-				if(rmq_client->destroy || !session || session->destroy || g_atomic_int_get(&stop)) {
-					continue;
-				}
-				janus_http_event *event;
-				while ((event = g_async_queue_try_pop(session->messages)) != NULL) {
-					if(!rmq_client->destroy && session && !session->destroy && !g_atomic_int_get(&stop) && event && event->payload) {
-						/* Gotcha! */
-						JANUS_LOG(LOG_VERB, "Sending event to RabbitMQ (%zu bytes)...\n", strlen(event->payload));
-						JANUS_LOG(LOG_HUGE, "%s\n", event->payload);
-						amqp_basic_properties_t props;
-						props._flags = 0;
-						props._flags |= AMQP_BASIC_REPLY_TO_FLAG;
-						props.reply_to = amqp_cstring_bytes("Janus");
-						props._flags |= AMQP_BASIC_CONTENT_TYPE_FLAG;
-						props.content_type = amqp_cstring_bytes("application/json");
-						amqp_bytes_t message = amqp_cstring_bytes(event->payload);
-						int status = amqp_basic_publish(rmq_conn, rmq_channel, amqp_empty_bytes, from_janus_queue, 0, 0, &props, message);
-						if(status != AMQP_STATUS_OK) {
-							JANUS_LOG(LOG_ERR, "Error publishing... %d, %s\n", status, amqp_error_string2(status));
-						}
-					}
-				}
-				if(session->timeout) {
-					/* A session timed out, remove it from the list of sessions we manage */
-					g_hash_table_remove(rmq_client->sessions, GUINT_TO_POINTER(session->session_id));
-					continue;
-				}
-			}
-		}
-		janus_mutex_unlock(&rmq_client->mutex);
-		/* Sleep 100ms */
-		g_usleep(100000);
-	}
-	JANUS_LOG(LOG_INFO, "Leaving RabbitMQ out thread\n");
-	return NULL;
-}
-
-void janus_rmq_task(gpointer data, gpointer user_data) {
-	JANUS_LOG(LOG_VERB, "Thread pool, serving request\n");
-	janus_rabbitmq_request *request = (janus_rabbitmq_request *)data;
-	janus_rabbitmq_client *client = (janus_rabbitmq_client *)user_data;
-	if(request == NULL || client == NULL) {
-		JANUS_LOG(LOG_ERR, "Missing request or client\n");
-		return;
-	}
-	janus_request_source *source = (janus_request_source *)request->source;
-	json_t *root = (json_t *)request->request;
-	janus_process_incoming_request(source, root);
-	janus_request_source_destroy(source);
-	request->source = NULL;
-	request->request = NULL;
-	g_free(request);
-}
-#endif
-
-
->>>>>>> 3e3d3273
 /* Admin/monitor helpers */
 json_t *janus_admin_stream_summary(janus_ice_stream *stream) {
 	if(stream == NULL)
