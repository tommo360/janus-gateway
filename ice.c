/*! \file    ice.c
 * \author   Lorenzo Miniero <lorenzo@meetecho.com>
 * \copyright GNU General Public License v3
 * \brief    ICE/STUN/TURN processing
 * \details  Implementation (based on libnice) of the ICE process. The
 * code handles the whole ICE process, from the gathering of candidates
 * to the final setup of a virtual channel RTP and RTCP can be transported
 * on. Incoming RTP and RTCP packets from peers are relayed to the associated
 * plugins by means of the incoming_rtp and incoming_rtcp callbacks. Packets
 * to be sent to peers are relayed by peers invoking the relay_rtp and
 * relay_rtcp gateway callbacks instead. 
 * 
 * \ingroup protocols
 * \ref protocols
 */
 
#include <ifaddrs.h>
#include <poll.h>
#include <net/if.h>
#include <sys/socket.h>
#include <sys/time.h>
#include <netdb.h>
#include <fcntl.h>
#include <stun/usages/bind.h>
#include <nice/debug.h>

#include "janus.h"
#include "debug.h"
#include "ice.h"
#include "turnrest.h"
#include "sdp.h"
#include "rtpsrtp.h"
#include "rtcp.h"
#include "apierror.h"
#include "ip-utils.h"
#include "events.h"

/* STUN server/port, if any */
static char *janus_stun_server = NULL;
static uint16_t janus_stun_port = 0;

char *janus_ice_get_stun_server(void) {
	return janus_stun_server;
}
uint16_t janus_ice_get_stun_port(void) {
	return janus_stun_port;
}


/* TURN server/port and credentials, if any */
static char *janus_turn_server = NULL;
static uint16_t janus_turn_port = 0;
static char *janus_turn_user = NULL, *janus_turn_pwd = NULL;
static NiceRelayType janus_turn_type = NICE_RELAY_TYPE_TURN_UDP;

char *janus_ice_get_turn_server(void) {
	return janus_turn_server;
}
uint16_t janus_ice_get_turn_port(void) {
	return janus_turn_port;
}


/* TURN REST API support, if any */
char *janus_ice_get_turn_rest_api(void) {
#ifndef HAVE_LIBCURL
	return NULL;
#else
	return (char *)janus_turnrest_get_backend();
#endif
}


/* ICE-Lite status */
static gboolean janus_ice_lite_enabled;
gboolean janus_ice_is_ice_lite_enabled(void) {
	return janus_ice_lite_enabled;
}

/* ICE-TCP support (only libnice >= 0.1.8, currently broken) */
static gboolean janus_ice_tcp_enabled;
gboolean janus_ice_is_ice_tcp_enabled(void) {
	return janus_ice_tcp_enabled;
}

/* IPv6 support (still mostly WIP) */
static gboolean janus_ipv6_enabled;
gboolean janus_ice_is_ipv6_enabled(void) {
	return janus_ipv6_enabled;
}

/* Whether BUNDLE support is mandatory or not (false by default) */
static gboolean janus_force_bundle;
void janus_ice_force_bundle(gboolean forced) {
	janus_force_bundle = forced;
	JANUS_LOG(LOG_INFO, "BUNDLE %s going to be forced\n", janus_force_bundle ? "is" : "is NOT");
}
gboolean janus_ice_is_bundle_forced(void) {
	return janus_force_bundle;
}

/* Whether rtcp-mux support is mandatory or not (false by default) */
static gboolean janus_force_rtcpmux;
static gint janus_force_rtcpmux_blackhole_port = 1234;
static gint janus_force_rtcpmux_blackhole_fd = -1;
void janus_ice_force_rtcpmux(gboolean forced) {
	janus_force_rtcpmux = forced;
	JANUS_LOG(LOG_INFO, "rtcp-mux %s going to be forced\n", janus_force_rtcpmux ? "is" : "is NOT");
	if(!janus_force_rtcpmux) {
		/*
		 * Since rtcp-mux is NOT going to be forced, we need to do some magic to get rid of unneeded
		 * RTCP components when rtcp-mux is indeed negotiated when creating a PeerConnection. In
		 * particular, there's no way to remove a component in libnice (you can only remove streams),
		 * and you can read why this is a problem here:
		 * 		https://github.com/meetecho/janus-gateway/issues/154
		 * 		https://github.com/meetecho/janus-gateway/pull/362
		 * This means that, to effectively do that without just ignoring the component, we need
		 * to set a dummy candidate on it to "trick" libnice into thinking ICE is done for it.
		 * Since libnice will still occasionally send keepalives to the dummy peer, and we don't
		 * want it to send messages to a service that might not like it, we create a "blackhole"
		 * UDP server to receive all those keepalives and then just discard them.
		 */
		int blackhole = socket(AF_INET, SOCK_DGRAM, 0);
		if(blackhole < 0) {
			JANUS_LOG(LOG_WARN, "Error creating RTCP component blackhole socket, using port %d instead\n", janus_force_rtcpmux_blackhole_port);
			return;
		}
		fcntl(blackhole, F_SETFL, O_NONBLOCK);
		struct sockaddr_in serveraddr;
		serveraddr.sin_family = AF_INET;
		serveraddr.sin_addr.s_addr = htonl(INADDR_ANY);
		serveraddr.sin_port = htons(0);		/* Choose a random port, that works for us */
		if(bind(blackhole, (struct sockaddr *)&serveraddr, sizeof(serveraddr)) < 0) {
			JANUS_LOG(LOG_WARN, "Error binding RTCP component blackhole socket, using port %d instead\n", janus_force_rtcpmux_blackhole_port);
			close(blackhole);
			return;
		}
		socklen_t len = sizeof(serveraddr);
		if(getsockname(blackhole, (struct sockaddr *)&serveraddr, &len) < 0) {
			JANUS_LOG(LOG_WARN, "Error retrieving port assigned to RTCP component blackhole socket, using port %d instead\n", janus_force_rtcpmux_blackhole_port);
			close(blackhole);
			return;
		}
		janus_force_rtcpmux_blackhole_port = ntohs(serveraddr.sin_port);
		JANUS_LOG(LOG_VERB, "  -- RTCP component blackhole socket bound to port %d\n", janus_force_rtcpmux_blackhole_port);
		janus_force_rtcpmux_blackhole_fd = blackhole;
	}
}
gint janus_ice_get_rtcpmux_blackhole_port(void) {
	return janus_force_rtcpmux_blackhole_port;
}
gboolean janus_ice_is_rtcpmux_forced(void) {
	return janus_force_rtcpmux;
}


/* libnice debugging */
static gboolean janus_ice_debugging_enabled;
gboolean janus_ice_is_ice_debugging_enabled(void) {
	return janus_ice_debugging_enabled;
}
void janus_ice_debugging_enable(void) {
	JANUS_LOG(LOG_VERB, "Enabling libnice debugging...\n");
	if(g_getenv("NICE_DEBUG") == NULL) {
		JANUS_LOG(LOG_WARN, "No NICE_DEBUG environment variable set, setting maximum debug\n");
		g_setenv("NICE_DEBUG", "all", TRUE);
	}
	if(g_getenv("G_MESSAGES_DEBUG") == NULL) {
		JANUS_LOG(LOG_WARN, "No G_MESSAGES_DEBUG environment variable set, setting maximum debug\n");
		g_setenv("G_MESSAGES_DEBUG", "all", TRUE);
	}
	JANUS_LOG(LOG_VERB, "Debugging NICE_DEBUG=%s G_MESSAGES_DEBUG=%s\n",
		g_getenv("NICE_DEBUG"), g_getenv("G_MESSAGES_DEBUG"));
	janus_ice_debugging_enabled = TRUE;
	nice_debug_enable(strstr(g_getenv("NICE_DEBUG"), "all") || strstr(g_getenv("NICE_DEBUG"), "stun"));
}
void janus_ice_debugging_disable(void) {
	JANUS_LOG(LOG_VERB, "Disabling libnice debugging...\n");
	janus_ice_debugging_enabled = FALSE;
	nice_debug_disable(TRUE);
}


/* NAT 1:1 stuff */
static gboolean nat_1_1_enabled = FALSE;
void janus_ice_enable_nat_1_1(void) {
	nat_1_1_enabled = TRUE;
}

/* Interface/IP enforce/ignore lists */
GList *janus_ice_enforce_list = NULL, *janus_ice_ignore_list = NULL;
janus_mutex ice_list_mutex;

void janus_ice_enforce_interface(const char *ip) {
	if(ip == NULL)
		return;
	/* Is this an IP or an interface? */
	janus_mutex_lock(&ice_list_mutex);
	janus_ice_enforce_list = g_list_append(janus_ice_enforce_list, (gpointer)ip);
	janus_mutex_unlock(&ice_list_mutex);
}
gboolean janus_ice_is_enforced(const char *ip) {
	if(ip == NULL || janus_ice_enforce_list == NULL)
		return false;
	janus_mutex_lock(&ice_list_mutex);
	GList *temp = janus_ice_enforce_list;
	while(temp) {
		const char *enforced = (const char *)temp->data;
		if(enforced != NULL && strstr(ip, enforced)) {
			janus_mutex_unlock(&ice_list_mutex);
			return true;
		}
		temp = temp->next;
	}
	janus_mutex_unlock(&ice_list_mutex);
	return false;
}

void janus_ice_ignore_interface(const char *ip) {
	if(ip == NULL)
		return;
	/* Is this an IP or an interface? */
	janus_mutex_lock(&ice_list_mutex);
	janus_ice_ignore_list = g_list_append(janus_ice_ignore_list, (gpointer)ip);
	if(janus_ice_enforce_list != NULL) {
		JANUS_LOG(LOG_WARN, "Added %s to the ICE ignore list, but the ICE enforce list is not empty: the ICE ignore list will not be used\n", ip);
	}
	janus_mutex_unlock(&ice_list_mutex);
}
gboolean janus_ice_is_ignored(const char *ip) {
	if(ip == NULL || janus_ice_ignore_list == NULL)
		return false;
	janus_mutex_lock(&ice_list_mutex);
	GList *temp = janus_ice_ignore_list;
	while(temp) {
		const char *ignored = (const char *)temp->data;
		if(ignored != NULL && strstr(ip, ignored)) {
			janus_mutex_unlock(&ice_list_mutex);
			return true;
		}
		temp = temp->next;
	}
	janus_mutex_unlock(&ice_list_mutex);
	return false;
}


/* Frequency of statistics via event handlers (one second by default) */
static int janus_ice_event_stats_period = 1;
void janus_ice_set_event_stats_period(int period) {
	janus_ice_event_stats_period = period;
}
int janus_ice_get_event_stats_period(void) {
	return janus_ice_event_stats_period;
}


/* RTP/RTCP port range */
uint16_t rtp_range_min = 0;
uint16_t rtp_range_max = 0;


/* Helpers to demultiplex protocols */
static gboolean janus_is_dtls(gchar *buf) {
	return ((*buf >= 20) && (*buf <= 64));
}

static gboolean janus_is_rtp(gchar *buf) {
	janus_rtp_header *header = (janus_rtp_header *)buf;
	return ((header->type < 64) || (header->type >= 96));
}

static gboolean janus_is_rtcp(gchar *buf) {
	janus_rtp_header *header = (janus_rtp_header *)buf;
	return ((header->type >= 64) && (header->type < 96));
}


#define JANUS_ICE_PACKET_AUDIO	0
#define JANUS_ICE_PACKET_VIDEO	1
#define JANUS_ICE_PACKET_DATA	2
/* Janus enqueued (S)RTP/(S)RTCP packet to send */
typedef struct janus_ice_queued_packet {
	char *data;
	gint length;
	gint type;
	gboolean control;
	gboolean encrypted;
} janus_ice_queued_packet;
/* This is a static, fake, message we use as a trigger to send a DTLS alert */
static janus_ice_queued_packet janus_ice_dtls_alert;


/* Time, in seconds, that should pass with no media (audio or video) being
 * received before Janus notifies you about this with a receiving=false */
#define DEFAULT_NO_MEDIA_TIMER	1
static uint no_media_timer = DEFAULT_NO_MEDIA_TIMER;
void janus_set_no_media_timer(uint timer) {
	no_media_timer = timer;
	if(no_media_timer == 0)
		JANUS_LOG(LOG_VERB, "Disabling no-media timer\n");
	else
		JANUS_LOG(LOG_VERB, "Setting no-media timer to %ds\n", no_media_timer);
}
uint janus_get_no_media_timer(void) {
	return no_media_timer;
}


/* Maximum value, in milliseconds, for the NACK queue/retransmissions (default=300ms) */
#define DEFAULT_MAX_NACK_QUEUE	300
/* Maximum ignore count after retransmission (100ms) */
#define MAX_NACK_IGNORE			100000

static uint max_nack_queue = DEFAULT_MAX_NACK_QUEUE;
void janus_set_max_nack_queue(uint mnq) {
	max_nack_queue = mnq;
	if(max_nack_queue == 0)
		JANUS_LOG(LOG_VERB, "Disabling NACK queue\n");
	else
		JANUS_LOG(LOG_VERB, "Setting max NACK queue to %ds\n", max_nack_queue);
}
uint janus_get_max_nack_queue(void) {
	return max_nack_queue;
}
/* Helper to clean old NACK packets in the buffer when they exceed the queue time limit */
static void janus_cleanup_nack_buffer(gint64 now, janus_ice_stream *stream) {
	if(stream && stream->rtp_component) {
		janus_ice_component *component = stream->rtp_component;
		janus_mutex_lock(&component->mutex);
		if(component->retransmit_buffer) {
			GList *first = g_list_first(component->retransmit_buffer);
			janus_rtp_packet *p = (janus_rtp_packet *)first->data;
			while(p && (now - p->created >= (gint64)max_nack_queue*1000)) {
				/* Packet is too old, get rid of it */
				first->data = NULL;
				component->retransmit_buffer = g_list_delete_link(component->retransmit_buffer, first);
				g_free(p->data);
				p->data = NULL;
				g_free(p);
				first = g_list_first(component->retransmit_buffer);
				p = (janus_rtp_packet *)(first ? first->data : NULL);
			}
		}
		janus_mutex_unlock(&component->mutex);
	}
}


#define SEQ_MISSING_WAIT 12000 /*  12ms */
#define SEQ_NACKED_WAIT 155000 /* 155ms */
/* janus_seq_info list functions */
static void janus_seq_append(janus_seq_info **head, janus_seq_info *new_seq) {
	if(*head == NULL) {
		new_seq->prev = new_seq;
		new_seq->next = new_seq;
		*head = new_seq;
	} else {
		janus_seq_info *last_seq = (*head)->prev;
		new_seq->prev = last_seq;
		new_seq->next = *head;
		(*head)->prev = new_seq;
		last_seq->next = new_seq;
	}
}
static janus_seq_info *janus_seq_pop_head(janus_seq_info **head) {
	janus_seq_info *pop_seq = *head;
	if(pop_seq) {
		janus_seq_info *new_head = pop_seq->next;
		if(pop_seq == new_head || new_head == NULL) {
			*head = NULL;
		} else {
			*head = new_head;
			new_head->prev = pop_seq->prev;
			new_head->prev->next = new_head;
		}
	}
	return pop_seq;
}
static void janus_seq_list_free(janus_seq_info **head) {
	if(!*head)
		return;
	janus_seq_info *cur = *head;
	do {
		janus_seq_info *next = cur->next;
		g_free(cur);
		cur = next;
	} while(cur != *head);
	*head = NULL;
}
static int janus_seq_in_range(guint16 seqn, guint16 start, guint16 len) {
	/* Supports wrapping sequence (easier with int range) */
	int n = seqn;
	int nh = (1<<16) + n;
	int s = start;
	int e = s + len;
	return (s <= n && n < e) || (s <= nh && nh < e);
}


/* Internal method for relaying RTCP messages, optionally filtering them in case they come from plugins */
void janus_ice_relay_rtcp_internal(janus_ice_handle *handle, int video, char *buf, int len, gboolean filter_rtcp);


/* Map of active plugin sessions */
static GHashTable *plugin_sessions;
static janus_mutex plugin_sessions_mutex;
gboolean janus_plugin_session_is_alive(janus_plugin_session *plugin_session) {
	/* Make sure this plugin session is still alive */
	janus_mutex_lock_nodebug(&plugin_sessions_mutex);
	janus_plugin_session *result = g_hash_table_lookup(plugin_sessions, plugin_session);
	janus_mutex_unlock_nodebug(&plugin_sessions_mutex);
	if(result == NULL) {
		JANUS_LOG(LOG_ERR, "Invalid plugin session (%p)\n", plugin_session);
	}
	return (result != NULL);
}

<<<<<<< HEAD
=======
/* Watchdog for removing old handles */
static GHashTable *old_handles = NULL;
static GMainContext *handles_watchdog_context = NULL;
GMainLoop *handles_watchdog_loop = NULL;
GThread *handles_watchdog = NULL;
static janus_mutex old_handles_mutex;

static gboolean janus_ice_handles_cleanup(gpointer user_data) {
	janus_ice_handle *handle = (janus_ice_handle *) user_data;

	JANUS_LOG(LOG_INFO, "Cleaning up handle %"SCNu64"...\n", handle->handle_id);
	janus_ice_free(handle);

	return G_SOURCE_REMOVE;
}

static gboolean janus_ice_handles_check(gpointer user_data) {
	GMainContext *watchdog_context = (GMainContext *) user_data;
	janus_mutex_lock(&old_handles_mutex);
	if(old_handles && g_hash_table_size(old_handles) > 0) {
		GHashTableIter iter;
		gpointer value;
		g_hash_table_iter_init(&iter, old_handles);
		while (g_hash_table_iter_next(&iter, NULL, &value)) {
			janus_ice_handle *handle = (janus_ice_handle *) value;
			if (!handle) {
				continue;
			}
			/* Be sure that iceloop is not running, before freeing */
			if(handle->iceloop != NULL && g_main_loop_is_running(handle->iceloop)) {
				JANUS_LOG(LOG_WARN, "Handle %"SCNu64" cleanup skipped because iceloop is still running...\n", handle->handle_id);
				g_main_loop_quit(handle->iceloop);
				continue;
			}
			/* Be sure that icethread has finished, before freeing*/
			if(handle->icethread != NULL) {
				JANUS_LOG(LOG_WARN, "Handle %"SCNu64" cleanup skipped because icethread is still running...\n", handle->handle_id);
				continue;
			}
			/* Be sure that ice send thread has finished, before freeing*/
			if (g_atomic_int_get(&handle->send_thread_created) && handle->send_thread != NULL) {
				JANUS_LOG(LOG_WARN, "Handle %"SCNu64" cleanup skipped because icesendthread is still running...\n", handle->handle_id);
				continue;
			}
			/* Schedule the ICE handle for deletion */
			g_hash_table_iter_remove(&iter);
			GSource *timeout_source = g_timeout_source_new_seconds(3);
			g_source_set_callback(timeout_source, janus_ice_handles_cleanup, handle, NULL);
			g_source_attach(timeout_source, watchdog_context);
			g_source_unref(timeout_source);
		}
	}
	janus_mutex_unlock(&old_handles_mutex);

	if(janus_force_rtcpmux_blackhole_fd > -1) {
		/* Also read the blackhole socket (unneeded RTCP components keepalives) and dump the packets */
		char buffer[1500];
		struct sockaddr_storage addr;
		socklen_t len = sizeof(addr);
		ssize_t res = 0;
		do {
			/* Read and ignore */
			res = recvfrom(janus_force_rtcpmux_blackhole_fd, buffer, sizeof(buffer), 0, (struct sockaddr*)&addr, &len);
		} while(res > -1);
	}

	return G_SOURCE_CONTINUE;
}

static gpointer janus_ice_handles_watchdog(gpointer user_data) {
	GMainLoop *loop = (GMainLoop *) user_data;
	GMainContext *watchdog_context = g_main_loop_get_context(loop);
	GSource *timeout_source;

	timeout_source = g_timeout_source_new_seconds(1);
	g_source_set_callback(timeout_source, janus_ice_handles_check, watchdog_context, NULL);
	g_source_attach(timeout_source, watchdog_context);
	g_source_unref(timeout_source);

	JANUS_LOG(LOG_INFO, "ICE handles watchdog started\n");

	g_main_loop_run(loop);

	return NULL;
}


>>>>>>> 7a42432c
static void janus_ice_notify_media(janus_ice_handle *handle, gboolean video, gboolean up) {
	if(handle == NULL)
		return;
	/* Prepare JSON event to notify user/application */
	JANUS_LOG(LOG_VERB, "[%"SCNu64"] Notifying that we %s receiving %s\n",
		handle->handle_id, up ? "are" : "are NOT", video ? "video" : "audio");
	janus_session *session = (janus_session *)handle->session;
	if(session == NULL)
		return;
	json_t *event = json_object();
	json_object_set_new(event, "janus", json_string("media"));
	json_object_set_new(event, "session_id", json_integer(session->session_id));
	json_object_set_new(event, "sender", json_integer(handle->handle_id));
	json_object_set_new(event, "type", json_string(video ? "video" : "audio"));
	json_object_set_new(event, "receiving", up ? json_true() : json_false());
	if(!up && no_media_timer > 1)
		json_object_set_new(event, "seconds", json_integer(no_media_timer));
	/* Send the event */
	JANUS_LOG(LOG_VERB, "[%"SCNu64"] Sending event to transport...\n", handle->handle_id);
	janus_session_notify_event(session, event);
	/* Notify event handlers as well */
	if(janus_events_is_enabled()) {
		json_t *info = json_object();
		json_object_set_new(info, "media", json_string(video ? "video" : "audio"));
		json_object_set_new(info, "receiving", up ? json_true() : json_false());
		if(!up && no_media_timer > 1)
			json_object_set_new(info, "seconds", json_integer(no_media_timer));
		janus_events_notify_handlers(JANUS_EVENT_TYPE_MEDIA, session->session_id, handle->handle_id, info);
	}
}

void janus_ice_notify_hangup(janus_ice_handle *handle, const char *reason) {
	if(handle == NULL)
		return;
	/* Prepare JSON event to notify user/application */
	JANUS_LOG(LOG_VERB, "[%"SCNu64"] Notifying WebRTC hangup; %p\n", handle->handle_id, handle);
	janus_session *session = (janus_session *)handle->session;
	if(session == NULL)
		return;
	json_t *event = json_object();
	json_object_set_new(event, "janus", json_string("hangup"));
	json_object_set_new(event, "session_id", json_integer(session->session_id));
	json_object_set_new(event, "sender", json_integer(handle->handle_id));
	if(reason != NULL)
		json_object_set_new(event, "reason", json_string(reason));
	/* Send the event */
	JANUS_LOG(LOG_VERB, "[%"SCNu64"] Sending event to transport...; %p\n", handle->handle_id, handle);
	janus_session_notify_event(session, event);
	/* Notify event handlers as well */
	if(janus_events_is_enabled()) {
		json_t *info = json_object();
		json_object_set_new(info, "connection", json_string("hangup"));
		janus_events_notify_handlers(JANUS_EVENT_TYPE_WEBRTC, session->session_id, handle->handle_id, info);
	}
}


/* Trickle helpers */
janus_ice_trickle *janus_ice_trickle_new(janus_ice_handle *handle, const char *transaction, json_t *candidate) {
	if(transaction == NULL || candidate == NULL)
		return NULL;
	janus_ice_trickle *trickle = g_malloc0(sizeof(janus_ice_trickle));
	if(trickle == NULL) {
		JANUS_LOG(LOG_FATAL, "Memory error!\n");
		return NULL;
	}
	trickle->handle = handle;
	janus_refcount_increase(&handle->ref);
	trickle->received = janus_get_monotonic_time();
	trickle->transaction = g_strdup(transaction);
	trickle->candidate = json_deep_copy(candidate);
	return trickle;
}

gint janus_ice_trickle_parse(janus_ice_handle *handle, json_t *candidate, const char **error) {
	const char *ignore_error = NULL;
	if (error == NULL) {
		error = &ignore_error;
	}
	if(handle == NULL) {
		*error = "Invalid handle";
		return JANUS_ERROR_HANDLE_NOT_FOUND;
	}
	/* Parse trickle candidate */
	if(!json_is_object(candidate) || json_object_get(candidate, "completed") != NULL) {
		JANUS_LOG(LOG_VERB, "No more remote candidates for handle %"SCNu64"!\n", handle->handle_id);
		janus_flags_set(&handle->webrtc_flags, JANUS_ICE_HANDLE_WEBRTC_ALL_TRICKLES);
	} else {
		/* Handle remote candidate */
		json_t *mid = json_object_get(candidate, "sdpMid");
		if(!mid) {
			*error = "Trickle error: missing mandatory element (sdpMid)";
			return JANUS_ERROR_MISSING_MANDATORY_ELEMENT;
		}
		if(!json_is_string(mid)) {
			*error = "Trickle error: invalid element type (sdpMid should be a string)";
			return JANUS_ERROR_INVALID_ELEMENT_TYPE;
		}
		json_t *mline = json_object_get(candidate, "sdpMLineIndex");
		if(!mline) {
			*error = "Trickle error: missing mandatory element (sdpMLineIndex)";
			return JANUS_ERROR_MISSING_MANDATORY_ELEMENT;
		}
		if(!json_is_integer(mline) || json_integer_value(mline) < 0) {
			*error = "Trickle error: invalid element type (sdpMLineIndex should be an integer)";
			return JANUS_ERROR_INVALID_ELEMENT_TYPE;
		}
		json_t *rc = json_object_get(candidate, "candidate");
		if(!rc) {
			*error = "Trickle error: missing mandatory element (candidate)";
			return JANUS_ERROR_MISSING_MANDATORY_ELEMENT;
		}
		if(!json_is_string(rc)) {
			*error = "Trickle error: invalid element type (candidate should be a string)";
			return JANUS_ERROR_INVALID_ELEMENT_TYPE;
		}
		JANUS_LOG(LOG_VERB, "[%"SCNu64"] Trickle candidate (%s): %s\n", handle->handle_id, json_string_value(mid), json_string_value(rc));
		/* Parse it */
		int sdpMLineIndex = json_integer_value(mline);
		if(janus_flags_is_set(&handle->webrtc_flags, JANUS_ICE_HANDLE_WEBRTC_BUNDLE) && sdpMLineIndex != 0) {
			JANUS_LOG(LOG_VERB, "[%"SCNu64"] Got a %s candidate but we're bundling, ignoring...\n", handle->handle_id, json_string_value(mid));
			return 0;
		}
		int video = 0, data = 0;
		/* FIXME badly, we should have an array of m-lines in the handle object */
		switch(sdpMLineIndex) {
			case 0:
				if(handle->audio_stream == NULL) {
					video = handle->video_stream ? 1 : 0;
					data = !video;
				}
				break;
			case 1:
				if(handle->audio_stream == NULL) {
					data = 1;
				} else {
					video = handle->video_stream ? 1 : 0;
					data = !video;
				}
				break;
			case 2:
				data = 1;
				break;
			default:
				/* FIXME We don't support more than 3 m-lines right now */
				*error = "Trickle error: invalid element type (sdpMLineIndex not [0,2])";
				return JANUS_ERROR_INVALID_ELEMENT_TYPE;
		}
#ifndef HAVE_SCTP
		data = 0;
#endif
		janus_ice_stream *stream = video ? handle->video_stream : (data ? handle->data_stream : handle->audio_stream);
		if(stream == NULL) {
			*error = "Trickle error: invalid element type (no such stream)";
			return JANUS_ERROR_TRICKE_INVALID_STREAM;
		}
		int res = janus_sdp_parse_candidate(stream, json_string_value(rc), 1);
		if(res != 0) {
			JANUS_LOG(LOG_ERR, "[%"SCNu64"] Failed to parse candidate... (%d)\n", handle->handle_id, res);
			/* FIXME Should we return an error? */
		}
	}
	return 0;
}

void janus_ice_trickle_destroy(janus_ice_trickle *trickle) {
	if(trickle == NULL)
		return;
	janus_refcount_decrease(&trickle->handle->ref);
	trickle->handle = NULL;
	g_free(trickle->transaction);
	trickle->transaction = NULL;
	if(trickle->candidate)
		json_decref(trickle->candidate);
	trickle->candidate = NULL;
	g_free(trickle);
}


/* libnice initialization */
void janus_ice_init(gboolean ice_lite, gboolean ice_tcp, gboolean ipv6, uint16_t rtp_min_port, uint16_t rtp_max_port) {
	janus_ice_lite_enabled = ice_lite;
	janus_ice_tcp_enabled = ice_tcp;
	janus_ipv6_enabled = ipv6;
	JANUS_LOG(LOG_INFO, "Initializing ICE stuff (%s mode, ICE-TCP candidates %s, IPv6 support %s)\n",
		janus_ice_lite_enabled ? "Lite" : "Full",
		janus_ice_tcp_enabled ? "enabled" : "disabled",
		janus_ipv6_enabled ? "enabled" : "disabled");
	if(janus_ice_tcp_enabled) {
#ifndef HAVE_LIBNICE_TCP
		JANUS_LOG(LOG_WARN, "libnice version < 0.1.8, disabling ICE-TCP support\n");
		janus_ice_tcp_enabled = FALSE;
#else
		if(!janus_ice_lite_enabled) {
			JANUS_LOG(LOG_WARN, "ICE-TCP only works in libnice if you enable ICE Lite too: disabling ICE-TCP support\n");
			janus_ice_tcp_enabled = FALSE;
		}
#endif
	}
	/* libnice debugging is disabled unless explicitly stated */
	nice_debug_disable(TRUE);

	/*! \note The RTP/RTCP port range configuration may be just a placeholder: for
	 * instance, libnice supports this since 0.1.0, but the 0.1.3 on Fedora fails
	 * when linking with an undefined reference to \c nice_agent_set_port_range 
	 * so this is checked by the install.sh script in advance. */
	rtp_range_min = rtp_min_port;
	rtp_range_max = rtp_max_port;
	if(rtp_range_max < rtp_range_min) {
		JANUS_LOG(LOG_WARN, "Invalid ICE port range: %"SCNu16" > %"SCNu16"\n", rtp_range_min, rtp_range_max);
	} else if(rtp_range_min > 0 || rtp_range_max > 0) {
#ifndef HAVE_PORTRANGE
		JANUS_LOG(LOG_WARN, "nice_agent_set_port_range unavailable, port range disabled\n");
#else
		JANUS_LOG(LOG_INFO, "ICE port range: %"SCNu16"-%"SCNu16"\n", rtp_range_min, rtp_range_max);
#endif
	}

	/* We keep track of plugin sessions to avoid problems */
	plugin_sessions = g_hash_table_new(NULL, NULL);
	janus_mutex_init(&plugin_sessions_mutex);

#ifdef HAVE_LIBCURL
	/* Initialize the TURN REST API client stack, whether we're going to use it or not */
	janus_turnrest_init();
#endif

}

void janus_ice_deinit(void) {
	if(janus_force_rtcpmux_blackhole_fd > -1)
		close(janus_force_rtcpmux_blackhole_fd);
#ifdef HAVE_LIBCURL
	janus_turnrest_deinit();
#endif
}

int janus_ice_set_stun_server(gchar *stun_server, uint16_t stun_port) {
	if(stun_server == NULL)
		return 0;	/* No initialization needed */
	if(stun_port == 0)
		stun_port = 3478;
	JANUS_LOG(LOG_INFO, "STUN server to use: %s:%u\n", stun_server, stun_port);
	/* Resolve address to get an IP */
	struct addrinfo *res = NULL;
	janus_network_address addr;
	janus_network_address_string_buffer addr_buf;
	if(getaddrinfo(stun_server, NULL, NULL, &res) != 0 ||
			janus_network_address_from_sockaddr(res->ai_addr, &addr) != 0 ||
			janus_network_address_to_string_buffer(&addr, &addr_buf) != 0) {
		JANUS_LOG(LOG_ERR, "Could not resolve %s...\n", stun_server);
		if(res)
			freeaddrinfo(res);
		return -1;
	}
	freeaddrinfo(res);
	janus_stun_server = g_strdup(janus_network_address_string_from_buffer(&addr_buf));
	if(janus_stun_server == NULL) {
		JANUS_LOG(LOG_ERR, "Could not resolve %s...\n", stun_server);
		return -1;
	}
	janus_stun_port = stun_port;
	JANUS_LOG(LOG_INFO, "  >> %s:%u (%s)\n", janus_stun_server, janus_stun_port, addr.family == AF_INET ? "IPv4" : "IPv6");
	/* Test the STUN server */
	StunAgent stun;
	stun_agent_init (&stun, STUN_ALL_KNOWN_ATTRIBUTES, STUN_COMPATIBILITY_RFC5389, 0);
	StunMessage msg;
	uint8_t buf[1500];
	size_t len = stun_usage_bind_create(&stun, &msg, buf, 1500);
	JANUS_LOG(LOG_INFO, "Testing STUN server: message is of %zu bytes\n", len);
	/* Use the janus_network_address info to drive the socket creation */
	int fd = socket(addr.family, SOCK_DGRAM, 0);
	if(fd < 0) {
		JANUS_LOG(LOG_FATAL, "Error creating socket for STUN BINDING test\n");
		return -1;
	}
	struct sockaddr *address = NULL, *remote = NULL;
	struct sockaddr_in address4, remote4;
	struct sockaddr_in6 address6, remote6;
	socklen_t addrlen = 0;
	if(addr.family == AF_INET) {
		memset(&address4, 0, sizeof(address4));
		address4.sin_family = AF_INET;
		address4.sin_port = 0;
		address4.sin_addr.s_addr = INADDR_ANY;
		memset(&remote4, 0, sizeof(remote4));
		remote4.sin_family = AF_INET;
		remote4.sin_port = htons(janus_stun_port);
		memcpy(&remote4.sin_addr, &addr.ipv4, sizeof(addr.ipv4));
		address = (struct sockaddr *)(&address4);
		remote = (struct sockaddr *)(&remote4);
		addrlen = sizeof(remote4);
	} else if(addr.family == AF_INET6) {
		memset(&address6, 0, sizeof(address6));
		address6.sin6_family = AF_INET6;
		address6.sin6_port = 0;
		address6.sin6_addr = in6addr_any;
		memset(&remote6, 0, sizeof(remote6));
		remote6.sin6_family = AF_INET6;
		remote6.sin6_port = htons(janus_stun_port);
		memcpy(&remote6.sin6_addr, &addr.ipv6, sizeof(addr.ipv6));
		remote6.sin6_addr = addr.ipv6;
		address = (struct sockaddr *)(&address6);
		remote = (struct sockaddr *)(&remote6);
		addrlen = sizeof(remote6);
	}
	if(bind(fd, address, addrlen) < 0) {
		JANUS_LOG(LOG_FATAL, "Bind failed for STUN BINDING test: %d (%s)\n", errno, strerror(errno));
		close(fd);
		return -1;
	}
	int bytes = sendto(fd, buf, len, 0, remote, addrlen);
	if(bytes < 0) {
		JANUS_LOG(LOG_FATAL, "Error sending STUN BINDING test\n");
		close(fd);
		return -1;
	}
	JANUS_LOG(LOG_VERB, "  >> Sent %d bytes %s:%u, waiting for reply...\n", bytes, janus_stun_server, janus_stun_port);
	struct timeval timeout;
	fd_set readfds;
	FD_ZERO(&readfds);
	FD_SET(fd, &readfds);
	timeout.tv_sec = 5;	/* FIXME Don't wait forever */
	timeout.tv_usec = 0;
	select(fd+1, &readfds, NULL, NULL, &timeout);
	if(!FD_ISSET(fd, &readfds)) {
		JANUS_LOG(LOG_FATAL, "No response to our STUN BINDING test\n");
		close(fd);
		return -1;
	}
	bytes = recvfrom(fd, buf, 1500, 0, remote, &addrlen);
	JANUS_LOG(LOG_VERB, "  >> Got %d bytes...\n", bytes);
	if(stun_agent_validate (&stun, &msg, buf, bytes, NULL, NULL) != STUN_VALIDATION_SUCCESS) {
		JANUS_LOG(LOG_FATAL, "Failed to validate STUN BINDING response\n");
		close(fd);
		return -1;
	}
	StunClass class = stun_message_get_class(&msg);
	StunMethod method = stun_message_get_method(&msg);
	if(class != STUN_RESPONSE || method != STUN_BINDING) {
		JANUS_LOG(LOG_FATAL, "Unexpected STUN response: %d/%d\n", class, method);
		close(fd);
		return -1;
	}
	StunMessageReturn ret = stun_message_find_xor_addr(&msg, STUN_ATTRIBUTE_XOR_MAPPED_ADDRESS, (struct sockaddr_storage *)address, &addrlen);
	JANUS_LOG(LOG_VERB, "  >> XOR-MAPPED-ADDRESS: %d\n", ret);
	if(ret == STUN_MESSAGE_RETURN_SUCCESS) {
		if(janus_network_address_from_sockaddr((struct sockaddr *)address, &addr) != 0 ||
				janus_network_address_to_string_buffer(&addr, &addr_buf) != 0) {
			JANUS_LOG(LOG_ERR, "Could not resolve XOR-MAPPED-ADDRESS...\n");
		} else {
			const char *public_ip = janus_network_address_string_from_buffer(&addr_buf);
			JANUS_LOG(LOG_INFO, "  >> Our public address is %s\n", public_ip);
			janus_set_public_ip(public_ip);
			close(fd);
		}
		return 0;
	}
	ret = stun_message_find_addr(&msg, STUN_ATTRIBUTE_MAPPED_ADDRESS, (struct sockaddr_storage *)address, &addrlen);
	JANUS_LOG(LOG_VERB, "  >> MAPPED-ADDRESS: %d\n", ret);
	if(ret == STUN_MESSAGE_RETURN_SUCCESS) {
		if(janus_network_address_from_sockaddr((struct sockaddr *)address, &addr) != 0 ||
				janus_network_address_to_string_buffer(&addr, &addr_buf) != 0) {
			JANUS_LOG(LOG_ERR, "Could not resolve MAPPED-ADDRESS...\n");
		} else {
			const char *public_ip = janus_network_address_string_from_buffer(&addr_buf);
			JANUS_LOG(LOG_INFO, "  >> Our public address is %s\n", public_ip);
			janus_set_public_ip(public_ip);
			close(fd);
		}
		return 0;
	}
	close(fd);
	return -1;
}

int janus_ice_set_turn_server(gchar *turn_server, uint16_t turn_port, gchar *turn_type, gchar *turn_user, gchar *turn_pwd) {
	if(turn_server == NULL)
		return 0;	/* No initialization needed */
	if(turn_type == NULL)
		turn_type = (char *)"udp";
	if(turn_port == 0)
		turn_port = 3478;
	JANUS_LOG(LOG_INFO, "TURN server to use: %s:%u (%s)\n", turn_server, turn_port, turn_type);
	if(!strcasecmp(turn_type, "udp")) {
		janus_turn_type = NICE_RELAY_TYPE_TURN_UDP;
	} else if(!strcasecmp(turn_type, "tcp")) {
		janus_turn_type = NICE_RELAY_TYPE_TURN_TCP;
	} else if(!strcasecmp(turn_type, "tls")) {
		janus_turn_type = NICE_RELAY_TYPE_TURN_TLS;
	} else {
		JANUS_LOG(LOG_ERR, "Unsupported relay type '%s'...\n", turn_type);
		return -1;
	}
	/* Resolve address to get an IP */
	struct addrinfo *res = NULL;
	janus_network_address addr;
	janus_network_address_string_buffer addr_buf;
	if(getaddrinfo(turn_server, NULL, NULL, &res) != 0 ||
			janus_network_address_from_sockaddr(res->ai_addr, &addr) != 0 ||
			janus_network_address_to_string_buffer(&addr, &addr_buf) != 0) {
		JANUS_LOG(LOG_ERR, "Could not resolve %s...\n", turn_server);
		if(res)
			freeaddrinfo(res);
		return -1;
	}
	freeaddrinfo(res);
	g_free(janus_turn_server);
	janus_turn_server = g_strdup(janus_network_address_string_from_buffer(&addr_buf));
	if(janus_turn_server == NULL) {
		JANUS_LOG(LOG_ERR, "Could not resolve %s...\n", turn_server);
		return -1;
	}
	janus_turn_port = turn_port;
	JANUS_LOG(LOG_VERB, "  >> %s:%u\n", janus_turn_server, janus_turn_port);
	g_free(janus_turn_user);
	janus_turn_user = NULL;
	if(turn_user)
		janus_turn_user = g_strdup(turn_user);
	g_free(janus_turn_pwd);
	janus_turn_pwd = NULL;
	if(turn_pwd)
		janus_turn_pwd = g_strdup(turn_pwd);
	return 0;
}

int janus_ice_set_turn_rest_api(gchar *api_server, gchar *api_key, gchar *api_method) {
#ifndef HAVE_LIBCURL
	JANUS_LOG(LOG_ERR, "Janus has been nuilt with no libcurl support, TURN REST API unavailable\n");
	return -1; 
#else
	if(api_server != NULL &&
			(strstr(api_server, "http://") != api_server && strstr(api_server, "https://") != api_server)) {
		JANUS_LOG(LOG_ERR, "Invalid TURN REST API backend: not an HTTP address\n");
		return -1;
	}
	janus_turnrest_set_backend(api_server, api_key, api_method);
	JANUS_LOG(LOG_INFO, "TURN REST API backend: %s\n", api_server ? api_server : "(disabled)");
#endif
	return 0;
}


/* ICE stuff */
static const gchar *janus_ice_state_name[] = 
{
	"disconnected",
	"gathering",
	"connecting",
	"connected",
	"ready",
	"failed"
};
const gchar *janus_get_ice_state_name(gint state) {
	if(state < 0 || state > 5)
		return NULL;
	return janus_ice_state_name[state];
}

/* Stats */
static void janus_ice_stats_queue_free(gpointer data) {
	janus_ice_stats_item *s = (janus_ice_stats_item *)data;
	g_free(s);
}

void janus_ice_stats_reset(janus_ice_stats *stats) {
	if(stats == NULL)
		return;
	stats->audio_packets = 0;
	stats->audio_bytes = 0;
	if(stats->audio_bytes_lastsec)
		g_list_free_full(stats->audio_bytes_lastsec, &janus_ice_stats_queue_free);
	stats->audio_bytes_lastsec = NULL;
	stats->audio_notified_lastsec = FALSE;
	stats->audio_nacks = 0;
	stats->video_packets = 0;
	stats->video_bytes = 0;
	if(stats->video_bytes_lastsec)
		g_list_free_full(stats->video_bytes_lastsec, &janus_ice_stats_queue_free);
	stats->video_bytes_lastsec = NULL;
	stats->video_notified_lastsec = FALSE;
	stats->video_nacks = 0;
	stats->data_packets = 0;
	stats->data_bytes = 0;
	stats->last_slowlink_time = 0;
	stats->sl_nack_period_ts = 0;
	stats->sl_nack_recent_cnt = 0;
}


/* ICE Handles */
void janus_ice_free(const janus_refcount *handle_ref);
void janus_ice_plugin_session_free(const janus_refcount *app_handle_ref);
void janus_ice_stream_free(const janus_refcount *handle_ref);
void janus_ice_component_free(const janus_refcount *handle_ref);

janus_ice_handle *janus_ice_handle_create(void *core_session, const char *opaque_id) {
	if(core_session == NULL)
		return NULL;
	janus_session *session = (janus_session *)core_session;
	janus_ice_handle *handle = NULL;
	guint64 handle_id = 0;
	while(handle_id == 0) {
		handle_id = janus_random_uint64();
		handle = janus_session_handles_find(session, handle_id);
		if(handle != NULL) {
			/* Handle ID already taken, try another one */
			janus_refcount_decrease(&handle->ref);	/* janus_session_handles_find increases it */
			handle_id = 0;
		}
	}
	handle = (janus_ice_handle *)g_malloc0(sizeof(janus_ice_handle));
	JANUS_LOG(LOG_INFO, "Creating new handle in session %"SCNu64": %"SCNu64"; %p %p\n", session->session_id, handle_id, core_session, handle);
	if(handle == NULL) {
		JANUS_LOG(LOG_FATAL, "Memory error!\n");
		return NULL;
	}
	janus_refcount_init(&handle->ref, janus_ice_free);
	janus_refcount_increase(&session->ref);
	handle->session = core_session;
	if(opaque_id)
		handle->opaque_id = g_strdup(opaque_id);
	handle->created = janus_get_monotonic_time();
	handle->handle_id = handle_id;
	handle->app = NULL;
	handle->app_handle = NULL;
	handle->queued_packets = g_async_queue_new();
	janus_mutex_init(&handle->mutex);
	janus_session_handles_insert(session, handle);
	return handle;
}

gint janus_ice_handle_attach_plugin(void *core_session, janus_ice_handle *handle, janus_plugin *plugin) {
	if(core_session == NULL)
		return JANUS_ERROR_SESSION_NOT_FOUND;
	janus_session *session = (janus_session *)core_session;
	if(plugin == NULL)
		return JANUS_ERROR_PLUGIN_NOT_FOUND;
	if(handle == NULL)
		return JANUS_ERROR_HANDLE_NOT_FOUND;
	if(handle->app != NULL) {
		/* This handle is already attached to a plugin */
		return JANUS_ERROR_PLUGIN_ATTACH;
	}
	int error = 0;
	janus_plugin_session *session_handle = g_malloc0(sizeof(janus_plugin_session));
	if(session_handle == NULL) {
		JANUS_LOG(LOG_FATAL, "Memory error!\n");
		return JANUS_ERROR_UNKNOWN;	/* FIXME Do we need something like "Internal Server Error"? */
	}
	session_handle->gateway_handle = handle;
	session_handle->plugin_handle = NULL;
	g_atomic_int_set(&session_handle->stopped, 0);
	plugin->create_session(session_handle, &error);
	if(error) {
		/* TODO Make error struct to pass verbose information */
		g_free(session_handle);
		janus_mutex_unlock(&session->mutex);
		return error;
	}
	janus_refcount_init(&session_handle->ref, janus_ice_plugin_session_free);
	/* Handle and plugin session reference each other */
	janus_refcount_increase(&session_handle->ref);
	//~ janus_refcount_increase(&handle->ref);
	handle->app = plugin;
	handle->app_handle = session_handle;
	/* Add this plugin session to active sessions map */
	janus_mutex_lock(&plugin_sessions_mutex);
	g_hash_table_insert(plugin_sessions, session_handle, session_handle);
	janus_mutex_unlock(&plugin_sessions_mutex);
	/* Notify event handlers */
	if(janus_events_is_enabled())
		janus_events_notify_handlers(JANUS_EVENT_TYPE_HANDLE,
			session->session_id, handle->handle_id, "attached", plugin->get_package(), handle->opaque_id);
	return 0;
}

gint janus_ice_handle_destroy(void *core_session, janus_ice_handle *handle) {
	/* session->mutex has to be locked when calling this function */
	if(core_session == NULL)
		return JANUS_ERROR_SESSION_NOT_FOUND;
	janus_session *session = (janus_session *)core_session;
	if(handle == NULL)
		return JANUS_ERROR_HANDLE_NOT_FOUND;
<<<<<<< HEAD
	if(!g_atomic_int_compare_and_exchange(&handle->destroyed, 0, 1))
		return 0;
=======
	/* Remove the session from active sessions map */
	janus_mutex_lock(&plugin_sessions_mutex);
	gboolean found = g_hash_table_remove(plugin_sessions, handle->app_handle);
	if (!found) {
		janus_mutex_unlock(&plugin_sessions_mutex);
		return JANUS_ERROR_HANDLE_NOT_FOUND;
	}
	/* This is to tell the plugin to stop using this session: we'll get rid of it later */
	handle->app_handle->stopped = 1;
	janus_mutex_unlock(&plugin_sessions_mutex);
>>>>>>> 7a42432c
	janus_plugin *plugin_t = (janus_plugin *)handle->app;
	if(plugin_t == NULL) {
		/* There was no plugin attached, probably something went wrong there */
		janus_refcount_decrease(&handle->ref);
		janus_flags_set(&handle->webrtc_flags, JANUS_ICE_HANDLE_WEBRTC_ALERT);
		janus_flags_set(&handle->webrtc_flags, JANUS_ICE_HANDLE_WEBRTC_STOP);
		if(handle->iceloop != NULL) {
			if(handle->audio_id > 0) {
				nice_agent_attach_recv(handle->agent, handle->audio_id, 1, g_main_loop_get_context (handle->iceloop), NULL, NULL);
				if(!janus_flags_is_set(&handle->webrtc_flags, JANUS_ICE_HANDLE_WEBRTC_RTCPMUX))
					nice_agent_attach_recv(handle->agent, handle->audio_id, 2, g_main_loop_get_context (handle->iceloop), NULL, NULL);
			}
			if(handle->video_id > 0) {
				nice_agent_attach_recv(handle->agent, handle->video_id, 1, g_main_loop_get_context (handle->iceloop), NULL, NULL);
				if(!janus_flags_is_set(&handle->webrtc_flags, JANUS_ICE_HANDLE_WEBRTC_RTCPMUX))
					nice_agent_attach_recv(handle->agent, handle->video_id, 2, g_main_loop_get_context (handle->iceloop), NULL, NULL);
			}
			if(handle->data_id > 0) {
				nice_agent_attach_recv(handle->agent, handle->data_id, 1, g_main_loop_get_context (handle->iceloop), NULL, NULL);
			}
			if(g_main_loop_is_running(handle->iceloop)) {
				g_main_loop_quit(handle->iceloop);
			}
		}
		return 0;
	}
	JANUS_LOG(LOG_INFO, "Detaching handle from %s; %p %p %p %p\n", plugin_t->get_name(), handle, handle->app_handle, handle->app_handle->gateway_handle, handle->app_handle->plugin_handle);
	/* Actually detach handle... */
	int error = 0;
<<<<<<< HEAD
	if(g_atomic_int_compare_and_exchange(&handle->app_handle->stopped, 0, 1)) {
		handle->app_handle->gateway_handle = NULL;
		/* Put the plugin session in the old sessions list, to avoid it being used */
		janus_mutex_lock(&old_plugin_sessions_mutex);
		g_hash_table_insert(old_plugin_sessions, handle->app_handle, handle->app_handle);
		janus_mutex_unlock(&old_plugin_sessions_mutex);
		/* Notify the plugin that the session's over */
		plugin_t->destroy_session(handle->app_handle, &error);
		/* We only unref when actually freeing the ICE handle */
	}
=======
	/* Notify the plugin that the session's over */
	plugin_t->destroy_session(handle->app_handle, &error);
>>>>>>> 7a42432c
	/* Get rid of the handle now */
	if(g_atomic_int_compare_and_exchange(&handle->dump_packets, 1, 0)) {
		janus_text2pcap_close(handle->text2pcap);
		g_clear_pointer(&handle->text2pcap, janus_text2pcap_free);
	}
	janus_flags_set(&handle->webrtc_flags, JANUS_ICE_HANDLE_WEBRTC_ALERT);
	janus_flags_set(&handle->webrtc_flags, JANUS_ICE_HANDLE_WEBRTC_STOP);
	if(handle->iceloop != NULL) {
		if(handle->audio_id > 0) {
			nice_agent_attach_recv(handle->agent, handle->audio_id, 1, g_main_loop_get_context (handle->iceloop), NULL, NULL);
			if(!janus_flags_is_set(&handle->webrtc_flags, JANUS_ICE_HANDLE_WEBRTC_RTCPMUX))
				nice_agent_attach_recv(handle->agent, handle->audio_id, 2, g_main_loop_get_context (handle->iceloop), NULL, NULL);
		}
		if(handle->video_id > 0) {
			nice_agent_attach_recv(handle->agent, handle->video_id, 1, g_main_loop_get_context (handle->iceloop), NULL, NULL);
			if(!janus_flags_is_set(&handle->webrtc_flags, JANUS_ICE_HANDLE_WEBRTC_RTCPMUX))
				nice_agent_attach_recv(handle->agent, handle->video_id, 2, g_main_loop_get_context (handle->iceloop), NULL, NULL);
		}
		if(handle->data_id > 0) {
			nice_agent_attach_recv(handle->agent, handle->data_id, 1, g_main_loop_get_context (handle->iceloop), NULL, NULL);
		}
		if(g_main_loop_is_running(handle->iceloop)) {
			g_main_loop_quit(handle->iceloop);
		}
	}

	/* Prepare JSON event to notify user/application */
	json_t *event = json_object();
	json_object_set_new(event, "janus", json_string("detached"));
	json_object_set_new(event, "session_id", json_integer(session->session_id));
	json_object_set_new(event, "sender", json_integer(handle->handle_id));
	/* Send the event */
	JANUS_LOG(LOG_VERB, "[%"SCNu64"] Sending event to transport...; %p\n", handle->handle_id, handle);
	janus_session_notify_event(session, event);
	/* We only actually destroy the handle later */
	JANUS_LOG(LOG_VERB, "[%"SCNu64"] Handle detached (error=%d), scheduling destruction\n", handle->handle_id, error);
	/* Notify event handlers as well */
	if(janus_events_is_enabled())
		janus_events_notify_handlers(JANUS_EVENT_TYPE_HANDLE,
			session->session_id, handle->handle_id, "detached", plugin_t->get_package(), NULL);
	/* Unref the handle: we only unref the session too when actually freeing the handle, so that it is freed before that */
	janus_refcount_decrease(&handle->ref);
	return error;
}

void janus_ice_free(const janus_refcount *handle_ref) {
	janus_ice_handle *handle = janus_refcount_containerof(handle_ref, janus_ice_handle, ref);
	/* This stack can be destroyed, free all the resources */
	janus_mutex_lock(&handle->mutex);
<<<<<<< HEAD
	if(handle->queued_packets != NULL)
		g_async_queue_unref(handle->queued_packets);
	if(handle->app_handle != NULL)
		janus_refcount_decrease(&handle->app_handle->ref);
=======
	janus_ice_queued_packet *pkt = NULL;
	while(g_async_queue_length(handle->queued_packets) > 0) {
		pkt = g_async_queue_try_pop(handle->queued_packets);
		if(pkt != NULL && pkt != &janus_ice_dtls_alert) {
			g_free(pkt->data);
			g_free(pkt);
		}
	}
	g_async_queue_unref(handle->queued_packets);
	handle->queued_packets = NULL;
	handle->session = NULL;
	handle->app = NULL;
	if(handle->app_handle != NULL) {
		janus_mutex_lock(&plugin_sessions_mutex);
		handle->app_handle->stopped = 1;
		handle->app_handle->gateway_handle = NULL;
		handle->app_handle->plugin_handle = NULL;
		g_free(handle->app_handle);
		handle->app_handle = NULL;
		janus_mutex_unlock(&plugin_sessions_mutex);
	}
>>>>>>> 7a42432c
	janus_mutex_unlock(&handle->mutex);
	janus_ice_webrtc_free(handle);
	JANUS_LOG(LOG_INFO, "[%"SCNu64"] Handle and related resources freed; %p %p\n", handle->handle_id, handle, handle->session);
	/* Finally, unref the session and free the handle */
	if(handle->session != NULL) {
		janus_session *session = (janus_session *)handle->session;
		janus_refcount_decrease(&session->ref);
	}
	g_free(handle->opaque_id);
	g_free(handle);
}

void janus_ice_plugin_session_free(const janus_refcount *app_handle_ref) {
	janus_plugin_session *app_handle = janus_refcount_containerof(app_handle_ref, janus_plugin_session, ref);
	/* This app handle can be destroyed, free all the resources */
	g_free(app_handle);
}

void janus_ice_webrtc_hangup(janus_ice_handle *handle, const char *reason) {
	if(handle == NULL)
		return;
	janus_flags_set(&handle->webrtc_flags, JANUS_ICE_HANDLE_WEBRTC_CLEANING);
	if(janus_flags_is_set(&handle->webrtc_flags, JANUS_ICE_HANDLE_WEBRTC_ALERT))
		return;
	janus_flags_set(&handle->webrtc_flags, JANUS_ICE_HANDLE_WEBRTC_ALERT);
	janus_plugin *plugin = (janus_plugin *)handle->app;
	if(plugin != NULL) {
		JANUS_LOG(LOG_VERB, "[%"SCNu64"] Telling the plugin about the hangup because of a %s (%s)\n",
			handle->handle_id, reason, plugin->get_name());
		if(plugin && plugin->hangup_media && janus_plugin_session_is_alive(handle->app_handle))
			plugin->hangup_media(handle->app_handle);
		/* user will be notified only after the actual hangup */
		handle->hangup_reason = reason;
	}
	if(handle->queued_packets != NULL)
#if GLIB_CHECK_VERSION(2, 46, 0)
		g_async_queue_push_front(handle->queued_packets, &janus_ice_dtls_alert);
#else
		g_async_queue_push(handle->queued_packets, &janus_ice_dtls_alert);
#endif
	/* Get rid of the loop */
	if(handle->send_thread == NULL) {
		if(handle->iceloop != NULL) {
			if(handle->audio_id > 0) {
				nice_agent_attach_recv(handle->agent, handle->audio_id, 1, g_main_loop_get_context (handle->iceloop), NULL, NULL);
				if(!janus_flags_is_set(&handle->webrtc_flags, JANUS_ICE_HANDLE_WEBRTC_RTCPMUX))
					nice_agent_attach_recv(handle->agent, handle->audio_id, 2, g_main_loop_get_context (handle->iceloop), NULL, NULL);
			}
			if(handle->video_id > 0) {
				nice_agent_attach_recv(handle->agent, handle->video_id, 1, g_main_loop_get_context (handle->iceloop), NULL, NULL);
				if(!janus_flags_is_set(&handle->webrtc_flags, JANUS_ICE_HANDLE_WEBRTC_RTCPMUX))
					nice_agent_attach_recv(handle->agent, handle->video_id, 2, g_main_loop_get_context (handle->iceloop), NULL, NULL);
			}
			if(handle->data_id > 0) {
				nice_agent_attach_recv(handle->agent, handle->data_id, 1, g_main_loop_get_context (handle->iceloop), NULL, NULL);
			}
			gint64 waited = 0;
			while(handle->iceloop && !g_main_loop_is_running(handle->iceloop)) {
				JANUS_LOG(LOG_VERB, "[%"SCNu64"] ICE loop exists but is not running, waiting for it to run\n", handle->handle_id);
				g_usleep (100000);
				waited += 100000;
				if(waited >= G_USEC_PER_SEC) {
					JANUS_LOG(LOG_VERB, "[%"SCNu64"]   -- Waited a second, that's enough!\n", handle->handle_id);
					break;
				}
			}
			if(g_main_loop_is_running(handle->iceloop)) {
				JANUS_LOG(LOG_VERB, "[%"SCNu64"] Forcing ICE loop to quit (%s)\n", handle->handle_id, g_main_loop_is_running(handle->iceloop) ? "running" : "NOT running");
				g_main_loop_quit(handle->iceloop);
				if (handle->icectx != NULL) {
					g_main_context_wakeup(handle->icectx);
				}
			}
		}
	}
}

void janus_ice_webrtc_free(janus_ice_handle *handle) {
	if(handle == NULL)
		return;
	janus_mutex_lock(&handle->mutex);
	janus_flags_clear(&handle->webrtc_flags, JANUS_ICE_HANDLE_WEBRTC_READY);
	if(handle->iceloop != NULL) {
		g_main_loop_unref (handle->iceloop);
		handle->iceloop = NULL;
	}
	if(handle->icectx != NULL) {
		g_main_context_unref (handle->icectx);
		handle->icectx = NULL;
	}
	if(handle->streams != NULL) {
		janus_ice_stream_destroy(handle->streams, handle->audio_stream);
		handle->audio_stream = NULL;
		janus_ice_stream_destroy(handle->streams, handle->video_stream);
		handle->video_stream = NULL;
		janus_ice_stream_destroy(handle->streams, handle->data_stream);
		handle->data_stream = NULL;
		g_hash_table_destroy(handle->streams);
		handle->streams = NULL;
	}
	if(handle->agent != NULL) {
		if(G_IS_OBJECT(handle->agent))
			g_object_unref(handle->agent);
		handle->agent = NULL;
	}
	handle->agent_created = 0;
	if(handle->pending_trickles) {
		while(handle->pending_trickles) {
			GList *temp = g_list_first(handle->pending_trickles);
			handle->pending_trickles = g_list_remove_link(handle->pending_trickles, temp);
			janus_ice_trickle *trickle = (janus_ice_trickle *)temp->data;
			g_list_free(temp);
			janus_ice_trickle_destroy(trickle);
		}
	}
	handle->pending_trickles = NULL;
	g_free(handle->rtp_profile);
	handle->rtp_profile = NULL;
	g_free(handle->local_sdp);
	handle->local_sdp = NULL;
	g_free(handle->remote_sdp);
	handle->remote_sdp = NULL;
	g_free(handle->audio_mid);
	handle->audio_mid = NULL;
	g_free(handle->video_mid);
	handle->video_mid = NULL;
	g_free(handle->data_mid);
	handle->data_mid = NULL;
	handle->icethread = NULL;
	janus_flags_clear(&handle->webrtc_flags, JANUS_ICE_HANDLE_WEBRTC_READY);
	janus_flags_clear(&handle->webrtc_flags, JANUS_ICE_HANDLE_WEBRTC_CLEANING);
	janus_flags_clear(&handle->webrtc_flags, JANUS_ICE_HANDLE_WEBRTC_HAS_AGENT);
	if (!janus_flags_is_set(&handle->webrtc_flags, JANUS_ICE_HANDLE_WEBRTC_STOP) && handle->hangup_reason) {
		janus_ice_notify_hangup(handle, handle->hangup_reason);
	}
	handle->hangup_reason = NULL;
	janus_mutex_unlock(&handle->mutex);
	JANUS_LOG(LOG_INFO, "[%"SCNu64"] WebRTC resources freed; %p %p\n", handle->handle_id, handle, handle->session);
}

void janus_ice_stream_destroy(GHashTable *container, janus_ice_stream *stream) {
	if(!stream || !g_atomic_int_compare_and_exchange(&stream->destroyed, 0, 1))
		return;
	if(container != NULL)
		g_hash_table_remove(container, GUINT_TO_POINTER(stream->stream_id));
	if(stream->components != NULL) {
		janus_ice_component_destroy(stream->components, stream->rtp_component);
		stream->rtp_component = NULL;
		janus_ice_component_destroy(stream->components, stream->rtcp_component);
		stream->rtcp_component = NULL;
		g_hash_table_destroy(stream->components);
	}
	janus_ice_handle *handle = stream->handle;
	if(handle != NULL) {
		janus_refcount_decrease(&handle->ref);
		stream->handle = NULL;
	}
	janus_refcount_decrease(&stream->ref);
}

void janus_ice_stream_free(const janus_refcount *stream_ref) {
	janus_ice_stream *stream = janus_refcount_containerof(stream_ref, janus_ice_stream, ref);
	/* This stream can be destroyed, free all the resources */
	stream->handle = NULL;
	g_free(stream->remote_hashing);
	stream->remote_hashing = NULL;
	g_free(stream->remote_fingerprint);
	stream->remote_fingerprint = NULL;
	g_free(stream->ruser);
	stream->ruser = NULL;
	g_free(stream->rpass);
	stream->rpass = NULL;
	g_free(stream->rid[0]);
	stream->rid[0] = NULL;
	g_free(stream->rid[1]);
	stream->rid[1] = NULL;
	g_free(stream->rid[2]);
	stream->rid[2] = NULL;
	g_list_free(stream->audio_payload_types);
	stream->audio_payload_types = NULL;
	g_list_free(stream->video_payload_types);
	stream->video_payload_types = NULL;
	g_free(stream->audio_rtcp_ctx);
	stream->audio_rtcp_ctx = NULL;
	g_free(stream->video_rtcp_ctx);
	stream->video_rtcp_ctx = NULL;
	stream->audio_first_ntp_ts = 0;
	stream->audio_first_rtp_ts = 0;
	stream->video_first_ntp_ts = 0;
	stream->video_first_rtp_ts = 0;
	stream->audio_last_ts = 0;
	stream->video_last_ts = 0;
	g_free(stream);
	stream = NULL;
}

void janus_ice_component_destroy(GHashTable *container, janus_ice_component *component) {
	if(!component || !g_atomic_int_compare_and_exchange(&component->destroyed, 0, 1))
		return;
	if(container != NULL)
		g_hash_table_remove(container, GUINT_TO_POINTER(component->component_id));
	janus_ice_stream *stream = component->stream;
	if(stream != NULL) {
		janus_refcount_decrease(&stream->ref);
		component->stream = NULL;
	}
	janus_refcount_decrease(&component->ref);
}

void janus_ice_component_free(const janus_refcount *component_ref) {
	janus_ice_component *component = janus_refcount_containerof(component_ref, janus_ice_component, ref);
	if(component->icestate_source != NULL) {
		g_source_destroy(component->icestate_source);
		g_source_unref(component->icestate_source);
		component->icestate_source = NULL;
	}
	if(component->dtlsrt_source != NULL) {
		g_source_destroy(component->dtlsrt_source);
		g_source_unref(component->dtlsrt_source);
		component->dtlsrt_source = NULL;
	}
	if(component->dtls != NULL) {
		janus_dtls_srtp_destroy(component->dtls);
		janus_refcount_decrease(&component->dtls->ref);
		component->dtls = NULL;
	}
	if(component->retransmit_buffer != NULL) {
		janus_rtp_packet *p = NULL;
		GList *first = g_list_first(component->retransmit_buffer);
		while(first != NULL) {
			p = (janus_rtp_packet *)first->data;
			first->data = NULL;
			component->retransmit_buffer = g_list_delete_link(component->retransmit_buffer, first);
			g_free(p->data);
			p->data = NULL;
			g_free(p);
			first = g_list_first(component->retransmit_buffer);
		}
	}
	if(component->candidates != NULL) {
		GSList *i = NULL, *candidates = component->candidates;
		for (i = candidates; i; i = i->next) {
			NiceCandidate *c = (NiceCandidate *) i->data;
			if(c != NULL) {
				nice_candidate_free(c);
				c = NULL;
			}
		}
		g_slist_free(candidates);
		candidates = NULL;
	}
	component->candidates = NULL;
	if(component->local_candidates != NULL) {
		GSList *i = NULL, *candidates = component->local_candidates;
		for (i = candidates; i; i = i->next) {
			gchar *c = (gchar *) i->data;
			g_free(c);
		}
		g_slist_free(candidates);
		candidates = NULL;
	}
	component->local_candidates = NULL;
	if(component->remote_candidates != NULL) {
		GSList *i = NULL, *candidates = component->remote_candidates;
		for (i = candidates; i; i = i->next) {
			gchar *c = (gchar *) i->data;
			g_free(c);
		}
		g_slist_free(candidates);
		candidates = NULL;
	}
	component->remote_candidates = NULL;
	g_free(component->selected_pair);
	component->selected_pair = NULL;
	if(component->last_seqs_audio)
		janus_seq_list_free(&component->last_seqs_audio);
	if(component->last_seqs_video)
		janus_seq_list_free(&component->last_seqs_video);
	janus_ice_stats_reset(&component->in_stats);
	janus_ice_stats_reset(&component->out_stats);
	g_free(component);
	//~ janus_mutex_unlock(&handle->mutex);
}

/* Call plugin slow_link callback if enough NACKs within a second */
#define SLOW_LINK_NACKS_PER_SEC 8
static void
janus_slow_link_update(janus_ice_component *component, janus_ice_handle *handle,
		guint nacks, int video, int uplink, gint64 now) {
	/* We keep the counters in different janus_ice_stats objects, depending on the direction */
	gint64 sl_nack_period_ts = uplink ? component->in_stats.sl_nack_period_ts : component->out_stats.sl_nack_period_ts;
	/* Is the NACK too old? */
	if(now-sl_nack_period_ts > 2*G_USEC_PER_SEC) {
		/* Old nacks too old, don't count them */
		if(uplink) {
			component->in_stats.sl_nack_period_ts = now;
			component->in_stats.sl_nack_recent_cnt = 0;
		} else {
			component->out_stats.sl_nack_period_ts = now;
			component->out_stats.sl_nack_recent_cnt = 0;
		}
	}
	if(uplink) {
		component->in_stats.sl_nack_recent_cnt += nacks;
	} else {
		component->out_stats.sl_nack_recent_cnt += nacks;
	}
	gint64 last_slowlink_time = uplink ? component->in_stats.last_slowlink_time : component->out_stats.last_slowlink_time;
	guint sl_nack_recent_cnt = uplink ? component->in_stats.sl_nack_recent_cnt : component->out_stats.sl_nack_recent_cnt;
	if((sl_nack_recent_cnt >= SLOW_LINK_NACKS_PER_SEC) && (now-last_slowlink_time > 1*G_USEC_PER_SEC)) {
		/* Tell the plugin */
		janus_plugin *plugin = (janus_plugin *)handle->app;
		if(plugin && plugin->slow_link && janus_plugin_session_is_alive(handle->app_handle) &&
				!g_atomic_int_get(&handle->app_handle->stopped) &&
				!g_atomic_int_get(&handle->destroyed))
			plugin->slow_link(handle->app_handle, uplink, video);
		/* Notify the user/application too */
		janus_session *session = (janus_session *)handle->session;
		if(session != NULL) {
			json_t *event = json_object();
			json_object_set_new(event, "janus", json_string("slowlink"));
			json_object_set_new(event, "session_id", json_integer(session->session_id));
			json_object_set_new(event, "sender", json_integer(handle->handle_id));
			json_object_set_new(event, "uplink", uplink ? json_true() : json_false());
			json_object_set_new(event, "nacks", json_integer(sl_nack_recent_cnt));
			/* Send the event */
			JANUS_LOG(LOG_VERB, "[%"SCNu64"] Sending event to transport...; %p\n", handle->handle_id, handle);
			janus_session_notify_event(session, event);
			/* Finally, notify event handlers */
			if(janus_events_is_enabled()) {
				json_t *info = json_object();
				json_object_set_new(info, "media", json_string(video ? "video" : "audio"));
				json_object_set_new(info, "slow_link", json_string(uplink ? "uplink" : "downlink"));
				json_object_set_new(info, "nacks_lastsec", json_integer(sl_nack_recent_cnt));
				janus_events_notify_handlers(JANUS_EVENT_TYPE_MEDIA, session->session_id, handle->handle_id, info);
			}
		}
		/* Update the counters */
		if(uplink) {
			component->in_stats.last_slowlink_time = now;
			component->in_stats.sl_nack_period_ts = now;
			component->in_stats.sl_nack_recent_cnt = 0;
		} else {
			component->out_stats.last_slowlink_time = now;
			component->out_stats.sl_nack_period_ts = now;
			component->out_stats.sl_nack_recent_cnt = 0;
		}
	}
}


/* ICE state check timer (needed to check if a failed really is definitive or if things can still improve) */
static gboolean janus_ice_check_failed(gpointer data) {
	janus_ice_component *component = (janus_ice_component *)data;
	if(component == NULL)
		return FALSE;
	janus_ice_stream *stream = component->stream;
	if(!stream)
		goto stoptimer;
	janus_ice_handle *handle = stream->handle;
	if(!handle)
		goto stoptimer;
	if(janus_flags_is_set(&handle->webrtc_flags, JANUS_ICE_HANDLE_WEBRTC_STOP) ||
			janus_flags_is_set(&handle->webrtc_flags, JANUS_ICE_HANDLE_WEBRTC_ALERT))
		goto stoptimer;
	if(component->state == NICE_COMPONENT_STATE_CONNECTED || component->state == NICE_COMPONENT_STATE_READY) {
		/* ICE succeeded in the meanwhile, get rid of this timer */
		JANUS_LOG(LOG_VERB, "[%"SCNu64"] ICE succeeded, disabling ICE state check timer!\n", handle->handle_id);
		goto stoptimer;
	}
	/* Still in the failed state, how much time passed since we first detected it? */
	if(janus_get_monotonic_time() - component->icefailed_detected < 5*G_USEC_PER_SEC) {
		/* Let's wait a little longer */
		return TRUE;
	}
	/* If we got here it means the timer expired, and we should check if this is a failure */
	gboolean trickle_recv = (!janus_flags_is_set(&handle->webrtc_flags, JANUS_ICE_HANDLE_WEBRTC_TRICKLE) || janus_flags_is_set(&handle->webrtc_flags, JANUS_ICE_HANDLE_WEBRTC_ALL_TRICKLES));
	gboolean answer_recv = janus_flags_is_set(&handle->webrtc_flags, JANUS_ICE_HANDLE_WEBRTC_GOT_ANSWER);
	gboolean alert_set = janus_flags_is_set(&handle->webrtc_flags, JANUS_ICE_HANDLE_WEBRTC_ALERT);
	/* We may still be waiting for something... but we don't wait forever */
	gboolean do_wait = TRUE;
	if(janus_get_monotonic_time() - component->icefailed_detected >= 15*G_USEC_PER_SEC) {
		do_wait = FALSE;
	}
	if(!do_wait || (handle && trickle_recv && answer_recv && !alert_set)) {
		/* FIXME Should we really give up for what may be a failure in only one of the media? */
		if(stream->disabled) {
			JANUS_LOG(LOG_WARN, "[%"SCNu64"] ICE failed for component %d in stream %d, but stream is disabled so we don't care...\n",
				handle->handle_id, component->component_id, stream->stream_id);
			goto stoptimer;
		}
		JANUS_LOG(LOG_ERR, "[%"SCNu64"] ICE failed for component %d in stream %d...\n",
			handle->handle_id, component->component_id, stream->stream_id);
		janus_flags_set(&handle->webrtc_flags, JANUS_ICE_HANDLE_WEBRTC_ALERT);
		janus_plugin *plugin = (janus_plugin *)handle->app;
		if(plugin != NULL) {
			JANUS_LOG(LOG_VERB, "[%"SCNu64"] Telling the plugin about it (%s)\n", handle->handle_id, plugin->get_name());
			if(plugin && plugin->hangup_media && janus_plugin_session_is_alive(handle->app_handle))
				plugin->hangup_media(handle->app_handle);
		}
		janus_ice_notify_hangup(handle, "ICE failed");
		goto stoptimer;
	}
	/* Let's wait a little longer */
	JANUS_LOG(LOG_WARN, "[%"SCNu64"] ICE failed for component %d in stream %d, but we're still waiting for some info so we don't care... (trickle %s, answer %s, alert %s)\n",
		handle->handle_id, component->component_id, stream->stream_id,
		trickle_recv ? "received" : "pending",
		answer_recv ? "received" : "pending",
		alert_set ? "set" : "not set");
	return TRUE;

stoptimer:
	if(component->icestate_source != NULL) {
		g_source_destroy(component->icestate_source);
		g_source_unref(component->icestate_source);
		component->icestate_source = NULL;
	}
	return FALSE;
}

/* Callbacks */
static void janus_ice_cb_candidate_gathering_done(NiceAgent *agent, guint stream_id, gpointer user_data) {
	janus_ice_handle *handle = (janus_ice_handle *)user_data;
	if(!handle)
		return;
	JANUS_LOG(LOG_VERB, "[%"SCNu64"] Gathering done for stream %d\n", handle->handle_id, stream_id);
	handle->cdone++;
	janus_ice_stream *stream = g_hash_table_lookup(handle->streams, GUINT_TO_POINTER(stream_id));
	if(!stream) {
		JANUS_LOG(LOG_ERR, "[%"SCNu64"]  No stream %d??\n", handle->handle_id, stream_id);
		return;
	}
	stream->cdone = 1;
}

static void janus_ice_cb_component_state_changed(NiceAgent *agent, guint stream_id, guint component_id, guint state, gpointer ice) {
	janus_ice_handle *handle = (janus_ice_handle *)ice;
	if(!handle)
		return;
	if(component_id > 1 && janus_flags_is_set(&handle->webrtc_flags, JANUS_ICE_HANDLE_WEBRTC_RTCPMUX)) {
		/* State changed for a component we don't need anymore (rtcp-mux) */
		return;
	}
	JANUS_LOG(LOG_VERB, "[%"SCNu64"] Component state changed for component %d in stream %d: %d (%s)\n",
		handle->handle_id, component_id, stream_id, state, janus_get_ice_state_name(state));
	janus_ice_stream *stream = g_hash_table_lookup(handle->streams, GUINT_TO_POINTER(stream_id));
	if(!stream) {
		JANUS_LOG(LOG_ERR, "[%"SCNu64"]     No stream %d??\n", handle->handle_id, stream_id);
		return;
	}
	janus_ice_component *component = g_hash_table_lookup(stream->components, GUINT_TO_POINTER(component_id));
	if(!component) {
		JANUS_LOG(LOG_ERR, "[%"SCNu64"]     No component %d in stream %d??\n", handle->handle_id, component_id, stream_id);
		return;
	}
	component->state = state;
	/* Notify event handlers */
	if(janus_events_is_enabled()) {
		janus_session *session = (janus_session *)handle->session;
		json_t *info = json_object();
		json_object_set_new(info, "ice", json_string(janus_get_ice_state_name(state)));
		json_object_set_new(info, "stream_id", json_integer(stream_id));
		json_object_set_new(info, "component_id", json_integer(component_id));
		janus_events_notify_handlers(JANUS_EVENT_TYPE_WEBRTC, session->session_id, handle->handle_id, info);
	}
	/* Handle new state */
	if((state == NICE_COMPONENT_STATE_CONNECTED || state == NICE_COMPONENT_STATE_READY)
			&& handle->send_thread == NULL) {
		/* Make sure we're not trying to start the thread more than once */
		if(!g_atomic_int_compare_and_exchange(&handle->send_thread_created, 0, 1)) {
			return;
		}
		/* Start the outgoing data thread */
		GError *error = NULL;
		char tname[16];
		g_snprintf(tname, sizeof(tname), "icesend %"SCNu64, handle->handle_id);
		janus_refcount_increase(&handle->ref);
		handle->send_thread = g_thread_try_new(tname, &janus_ice_send_thread, handle, &error);
		if(error != NULL) {
			/* FIXME We should clear some resources... */
			janus_refcount_decrease(&handle->ref);
			JANUS_LOG(LOG_ERR, "[%"SCNu64"] Got error %d (%s) trying to launch the ICE send thread...\n", handle->handle_id, error->code, error->message ? error->message : "??");
			return;
		}
	}
	/* FIXME Even in case the state is 'connected', we wait for the 'new-selected-pair' callback to do anything */
	if(state == NICE_COMPONENT_STATE_FAILED) {
		/* Failed doesn't mean necessarily we need to give up: we may be trickling */
		gboolean alert_set = janus_flags_is_set(&handle->webrtc_flags, JANUS_ICE_HANDLE_WEBRTC_ALERT);
		if(alert_set)
			return;
		gboolean trickle_recv = (!janus_flags_is_set(&handle->webrtc_flags, JANUS_ICE_HANDLE_WEBRTC_TRICKLE) || janus_flags_is_set(&handle->webrtc_flags, JANUS_ICE_HANDLE_WEBRTC_ALL_TRICKLES));
		gboolean answer_recv = janus_flags_is_set(&handle->webrtc_flags, JANUS_ICE_HANDLE_WEBRTC_GOT_ANSWER);
		JANUS_LOG(LOG_WARN, "[%"SCNu64"] ICE failed for component %d in stream %d, but let's give it some time... (trickle %s, answer %s, alert %s)\n",
			handle->handle_id, component_id, stream_id,
			trickle_recv ? "received" : "pending",
			answer_recv ? "received" : "pending",
			alert_set ? "set" : "not set");
		/* In case we haven't started a timer yet, let's do it now */
		if(component->icestate_source == NULL && component->icefailed_detected == 0) {
			component->icefailed_detected = janus_get_monotonic_time();
			component->icestate_source = g_timeout_source_new(500);
			g_source_set_callback(component->icestate_source, janus_ice_check_failed, component, NULL);
			guint id = g_source_attach(component->icestate_source, handle->icectx);
			JANUS_LOG(LOG_VERB, "[%"SCNu64"] Creating ICE state check timer with ID %u\n", handle->handle_id, id);
		}
	}
}

#ifndef HAVE_LIBNICE_TCP
static void janus_ice_cb_new_selected_pair (NiceAgent *agent, guint stream_id, guint component_id, gchar *local, gchar *remote, gpointer ice) {
#else
static void janus_ice_cb_new_selected_pair (NiceAgent *agent, guint stream_id, guint component_id, NiceCandidate *local, NiceCandidate *remote, gpointer ice) {
#endif
	janus_ice_handle *handle = (janus_ice_handle *)ice;
	if(!handle)
		return;
	if(component_id > 1 && janus_flags_is_set(&handle->webrtc_flags, JANUS_ICE_HANDLE_WEBRTC_RTCPMUX)) {
		/* New selected pair for a component we don't need anymore (rtcp-mux) */
		return;
	}
#ifndef HAVE_LIBNICE_TCP
	JANUS_LOG(LOG_VERB, "[%"SCNu64"] New selected pair for component %d in stream %d: %s <-> %s\n", handle ? handle->handle_id : 0, component_id, stream_id, local, remote);
#else
	JANUS_LOG(LOG_VERB, "[%"SCNu64"] New selected pair for component %d in stream %d: %s <-> %s\n", handle ? handle->handle_id : 0, component_id, stream_id, local->foundation, remote->foundation);
#endif
	janus_ice_stream *stream = g_hash_table_lookup(handle->streams, GUINT_TO_POINTER(stream_id));
	if(!stream) {
		JANUS_LOG(LOG_ERR, "[%"SCNu64"]     No stream %d??\n", handle->handle_id, stream_id);
		return;
	}
	janus_ice_component *component = g_hash_table_lookup(stream->components, GUINT_TO_POINTER(component_id));
	if(!component) {
		JANUS_LOG(LOG_ERR, "[%"SCNu64"]     No component %d in stream %d??\n", handle->handle_id, component_id, stream_id);
		return;
	}
	char sp[200];
#ifndef HAVE_LIBNICE_TCP
	g_snprintf(sp, 200, "%s <-> %s", local, remote);
#else
	gchar laddress[NICE_ADDRESS_STRING_LEN], raddress[NICE_ADDRESS_STRING_LEN];
	gint lport = 0, rport = 0;
	nice_address_to_string(&(local->addr), (gchar *)&laddress);
	nice_address_to_string(&(remote->addr), (gchar *)&raddress);
	lport = nice_address_get_port(&(local->addr));
	rport = nice_address_get_port(&(remote->addr));
	const char *ltype = NULL, *rtype = NULL; 
	switch(local->type) {
		case NICE_CANDIDATE_TYPE_HOST:
			ltype = "host";
			break;
		case NICE_CANDIDATE_TYPE_SERVER_REFLEXIVE:
			ltype = "srflx";
			break;
		case NICE_CANDIDATE_TYPE_PEER_REFLEXIVE:
			ltype = "prflx";
			break;
		case NICE_CANDIDATE_TYPE_RELAYED:
			ltype = "relay";
			break;
		default:
			break;
	}
	switch(remote->type) {
		case NICE_CANDIDATE_TYPE_HOST:
			rtype = "host";
			break;
		case NICE_CANDIDATE_TYPE_SERVER_REFLEXIVE:
			rtype = "srflx";
			break;
		case NICE_CANDIDATE_TYPE_PEER_REFLEXIVE:
			rtype = "prflx";
			break;
		case NICE_CANDIDATE_TYPE_RELAYED:
			rtype = "relay";
			break;
		default:
			break;
	}
	g_snprintf(sp, 200, "%s:%d [%s,%s] <-> %s:%d [%s,%s]",
		laddress, lport, ltype, local->transport == NICE_CANDIDATE_TRANSPORT_UDP ? "udp" : "tcp",
		raddress, rport, rtype, remote->transport == NICE_CANDIDATE_TRANSPORT_UDP ? "udp" : "tcp");
#endif
	gchar *prev_selected_pair = component->selected_pair;
	component->selected_pair = g_strdup(sp);
	g_clear_pointer(&prev_selected_pair, g_free);
	/* Notify event handlers */
	if(janus_events_is_enabled()) {
		janus_session *session = (janus_session *)handle->session;
		json_t *info = json_object();
		json_object_set_new(info, "selected-pair", json_string(sp));
		json_object_set_new(info, "stream_id", json_integer(stream_id));
		json_object_set_new(info, "component_id", json_integer(component_id));
		janus_events_notify_handlers(JANUS_EVENT_TYPE_WEBRTC, session->session_id, handle->handle_id, info);
	}
	/* Now we can start the DTLS handshake (FIXME This was on the 'connected' state notification, before) */
	JANUS_LOG(LOG_VERB, "[%"SCNu64"]   Component is ready enough, starting DTLS handshake...\n", handle->handle_id);
	/* Have we been here before? (might happen, when trickling) */
	if(component->dtls != NULL)
		return;
	component->component_connected = janus_get_monotonic_time();
	/* Create DTLS-SRTP context, at last */
	component->dtls = janus_dtls_srtp_create(component, stream->dtls_role);
	if(!component->dtls) {
		JANUS_LOG(LOG_ERR, "[%"SCNu64"]     No component DTLS-SRTP session??\n", handle->handle_id);
		return;
	}
	janus_refcount_increase(&component->dtls->ref);
	janus_dtls_srtp_handshake(component->dtls);
	/* Create retransmission timer */
	component->dtlsrt_source = g_timeout_source_new(100);
	g_source_set_callback(component->dtlsrt_source, janus_dtls_retry, component->dtls, NULL);
	guint id = g_source_attach(component->dtlsrt_source, handle->icectx);
	JANUS_LOG(LOG_VERB, "[%"SCNu64"] Creating retransmission timer with ID %u\n", handle->handle_id, id);
}

#ifndef HAVE_LIBNICE_TCP
static void janus_ice_cb_new_remote_candidate (NiceAgent *agent, guint stream_id, guint component_id, gchar *foundation, gpointer ice) {
#else
static void janus_ice_cb_new_remote_candidate (NiceAgent *agent, NiceCandidate *candidate, gpointer ice) {
#endif
	janus_ice_handle *handle = (janus_ice_handle *)ice;
#ifndef HAVE_LIBNICE_TCP
	JANUS_LOG(LOG_VERB, "[%"SCNu64"] Discovered new remote candidate for component %d in stream %d: foundation=%s\n", handle ? handle->handle_id : 0, component_id, stream_id, foundation);
#else
	const char *ctype = NULL;
	switch(candidate->type) {
		case NICE_CANDIDATE_TYPE_HOST:
			ctype = "host";
			break;
		case NICE_CANDIDATE_TYPE_SERVER_REFLEXIVE:
			ctype = "srflx";
			break;
		case NICE_CANDIDATE_TYPE_PEER_REFLEXIVE:
			ctype = "prflx";
			break;
		case NICE_CANDIDATE_TYPE_RELAYED:
			ctype = "relay";
			break;
		default:
			break;
	}
	guint stream_id = candidate->stream_id;
	guint component_id = candidate->component_id;
	JANUS_LOG(LOG_VERB, "[%"SCNu64"] Discovered new remote candidate for component %d in stream %d: type=%s\n", handle ? handle->handle_id : 0, component_id, stream_id, ctype);
#endif
	if(!handle)
		return;
	if(component_id > 1 && janus_flags_is_set(&handle->webrtc_flags, JANUS_ICE_HANDLE_WEBRTC_RTCPMUX)) {
		/* New remote candidate for a component we don't need anymore (rtcp-mux) */
		return;
	}
	janus_ice_stream *stream = g_hash_table_lookup(handle->streams, GUINT_TO_POINTER(stream_id));
	if(!stream) {
		JANUS_LOG(LOG_ERR, "[%"SCNu64"]     No stream %d??\n", handle->handle_id, stream_id);
		return;
	}
	janus_ice_component *component = g_hash_table_lookup(stream->components, GUINT_TO_POINTER(component_id));
	if(!component) {
		JANUS_LOG(LOG_ERR, "[%"SCNu64"]     No component %d in stream %d??\n", handle->handle_id, component_id, stream_id);
		return;
	}
#ifndef HAVE_LIBNICE_TCP
	/* Get remote candidates and look for the related foundation */
	NiceCandidate *candidate = NULL;
	GSList *candidates = nice_agent_get_remote_candidates(agent, component_id, stream_id), *tmp = candidates;
	while(tmp) {
		NiceCandidate *c = (NiceCandidate *)tmp->data;
		if(candidate == NULL) {
			/* Check if this is what we're looking for */
			if(!strcasecmp(c->foundation, foundation)) {
				/* It is! */
				candidate = c;
				tmp = tmp->next;
				continue;
			}
		}
		nice_candidate_free(c);
		tmp = tmp->next;
	}
	g_slist_free(candidates);
	if(candidate == NULL) {
		JANUS_LOG(LOG_WARN, "Candidate with foundation %s not found?\n", foundation);
		return;
	}
#endif
	/* Render the candidate and add it to the remote_candidates cache for the admin API */
	if(candidate->type != NICE_CANDIDATE_TYPE_PEER_REFLEXIVE) {
		/* ... but only if it's 'prflx', the others we add ourselves */
		goto candidatedone;
	}
	JANUS_LOG(LOG_VERB, "[%"SCNu64"] Stream #%d, Component #%d\n", handle->handle_id, candidate->stream_id, candidate->component_id);
	gchar address[NICE_ADDRESS_STRING_LEN], base_address[NICE_ADDRESS_STRING_LEN];
	gint port = 0, base_port = 0;
	nice_address_to_string(&(candidate->addr), (gchar *)&address);
	port = nice_address_get_port(&(candidate->addr));
	nice_address_to_string(&(candidate->base_addr), (gchar *)&base_address);
	base_port = nice_address_get_port(&(candidate->base_addr));
	JANUS_LOG(LOG_VERB, "[%"SCNu64"]   Address:    %s:%d\n", handle->handle_id, address, port);
	JANUS_LOG(LOG_VERB, "[%"SCNu64"]   Priority:   %d\n", handle->handle_id, candidate->priority);
	JANUS_LOG(LOG_VERB, "[%"SCNu64"]   Foundation: %s\n", handle->handle_id, candidate->foundation);
	char buffer[100];
	if(candidate->transport == NICE_CANDIDATE_TRANSPORT_UDP) {
		g_snprintf(buffer, 100,
			"%s %d %s %d %s %d typ prflx raddr %s rport %d\r\n", 
				candidate->foundation,
				candidate->component_id,
				"udp",
				candidate->priority,
				address,
				port,
				base_address,
				base_port);
	} else {
		if(!janus_ice_tcp_enabled) {
			/* ICETCP support disabled */
			JANUS_LOG(LOG_WARN, "[%"SCNu64"] Skipping prflx TCP candidate, ICETCP support disabled...\n", handle->handle_id);
			goto candidatedone;
		}
#ifndef HAVE_LIBNICE_TCP
		/* TCP candidates are only supported since libnice 0.1.8 */
		JANUS_LOG(LOG_WARN, "[%"SCNu64"] Skipping prflx TCP candidate, the libnice version doesn't support it...\n", handle->handle_id);
			goto candidatedone;
#else
		const char *type = NULL;
		switch(candidate->transport) {
			case NICE_CANDIDATE_TRANSPORT_TCP_ACTIVE:
				type = "active";
				break;
			case NICE_CANDIDATE_TRANSPORT_TCP_PASSIVE:
				type = "passive";
				break;
			case NICE_CANDIDATE_TRANSPORT_TCP_SO:
				type = "so";
				break;
			default:
				break;
		}
		if(type == NULL) {
			/* FIXME Unsupported transport */
			JANUS_LOG(LOG_WARN, "[%"SCNu64"] Unsupported transport, skipping nonUDP/TCP prflx candidate...\n", handle->handle_id);
			goto candidatedone;
		} else {
			g_snprintf(buffer, 100,
				"%s %d %s %d %s %d typ prflx raddr %s rport %d tcptype %s\r\n",
					candidate->foundation,
					candidate->component_id,
					"tcp",
					candidate->priority,
					address,
					port,
					base_address,
					base_port,
					type);
		}
#endif
	}

	/* Save for the summary, in case we need it */
	component->remote_candidates = g_slist_append(component->remote_candidates, g_strdup(buffer));

	/* Notify event handlers */
	if(janus_events_is_enabled()) {
		janus_session *session = (janus_session *)handle->session;
		json_t *info = json_object();
		json_object_set_new(info, "remote-candidate", json_string(buffer));
		json_object_set_new(info, "stream_id", json_integer(stream_id));
		json_object_set_new(info, "component_id", json_integer(component_id));
		janus_events_notify_handlers(JANUS_EVENT_TYPE_WEBRTC, session->session_id, handle->handle_id, info);
	}

candidatedone:
#ifndef HAVE_LIBNICE_TCP
	nice_candidate_free(candidate);
#endif
	return;
}

static void janus_ice_cb_nice_recv(NiceAgent *agent, guint stream_id, guint component_id, guint len, gchar *buf, gpointer ice) {
	janus_ice_component *component = (janus_ice_component *)ice;
	if(!component) {
		JANUS_LOG(LOG_ERR, "No component %d in stream %d??\n", component_id, stream_id);
		return;
	}
	janus_ice_stream *stream = component->stream;
	if(!stream) {
		JANUS_LOG(LOG_ERR, "No stream %d??\n", stream_id);
		return;
	}
	janus_ice_handle *handle = stream->handle;
	if(!handle) {
		JANUS_LOG(LOG_ERR, "No handle for stream %d??\n", stream_id);
		return;
	}
	janus_session *session = (janus_session *)handle->session;
	if(!component->dtls) {	/* Still waiting for the DTLS stack */
		JANUS_LOG(LOG_WARN, "[%"SCNu64"] Still waiting for the DTLS stack for component %d in stream %d...\n", handle->handle_id, component_id, stream_id);
		return;
	}
	/* What is this? */
	if (janus_is_dtls(buf) || (!janus_is_rtp(buf) && !janus_is_rtcp(buf))) {
		/* This is DTLS: either handshake stuff, or data coming from SCTP DataChannels */
		JANUS_LOG(LOG_HUGE, "[%"SCNu64"] Looks like DTLS!\n", handle->handle_id);
		janus_dtls_srtp_incoming_msg(component->dtls, buf, len);
		/* Update stats (TODO Do the same for the last second window as well) */
		component->in_stats.data_packets++;
		component->in_stats.data_bytes += len;
		return;
	}
	/* Not DTLS... RTP or RTCP? (http://tools.ietf.org/html/rfc5761#section-4) */
	if(len < 12)
		return;	/* Definitely nothing useful */
	if(component_id == 1 && (!janus_flags_is_set(&handle->webrtc_flags, JANUS_ICE_HANDLE_WEBRTC_RTCPMUX) || janus_is_rtp(buf))) {
		/* FIXME If rtcp-mux is not used, a first component is always RTP; otherwise, we need to check */
		//~ JANUS_LOG(LOG_HUGE, "[%"SCNu64"]  Got an RTP packet (%s stream)!\n", handle->handle_id,
			//~ janus_flags_is_set(&handle->webrtc_flags, JANUS_ICE_HANDLE_WEBRTC_BUNDLE) ? "bundled" : (stream->stream_id == handle->audio_id ? "audio" : "video"));
		if(!component->dtls || !component->dtls->srtp_valid || !component->dtls->srtp_in) {
			JANUS_LOG(LOG_WARN, "[%"SCNu64"]     Missing valid SRTP session (packet arrived too early?), skipping...\n", handle->handle_id);
		} else {
			janus_rtp_header *header = (janus_rtp_header *)buf;
			guint32 packet_ssrc = ntohl(header->ssrc);
			/* Is this audio or video? */
			int video = 0;
			if(!janus_flags_is_set(&handle->webrtc_flags, JANUS_ICE_HANDLE_WEBRTC_BUNDLE)) {
				/* Easy enough */
				video = (stream->stream_id == handle->video_id ? 1 : 0);
			} else {
				/* Bundled streams, check SSRC */
				video = ((stream->video_ssrc_peer == packet_ssrc
					|| stream->video_ssrc_peer_rtx == packet_ssrc
					|| stream->video_ssrc_peer_sim_1 == packet_ssrc
					|| stream->video_ssrc_peer_sim_2 == packet_ssrc) ? 1 : 0);
				if(!video && stream->audio_ssrc_peer != packet_ssrc) {
					/* FIXME In case it happens, we should check what it is */
					if(stream->audio_ssrc_peer == 0 || stream->video_ssrc_peer == 0) {
						/* Apparently we were not told the peer SSRCs, try to guess from the payload type */
						gboolean found = FALSE;
						guint16 pt = header->type;
						if(stream->audio_ssrc_peer == 0 && stream->audio_payload_types) {
							GList *pts = stream->audio_payload_types;
							while(pts) {
								guint16 audio_pt = GPOINTER_TO_UINT(pts->data);
								if(pt == audio_pt) {
									JANUS_LOG(LOG_VERB, "[%"SCNu64"] Unadvertized SSRC (%"SCNu32") is audio! (payload type %"SCNu16")\n", handle->handle_id, packet_ssrc, pt);
									video = 0;
									stream->audio_ssrc_peer = packet_ssrc;
									found = TRUE;
									break;
								}
								pts = pts->next;
							}
						}
						if(!found && stream->video_ssrc_peer == 0 && stream->video_payload_types) {
							GList *pts = stream->video_payload_types;
							while(pts) {
								guint16 video_pt = GPOINTER_TO_UINT(pts->data);
								if(pt == video_pt) {
									JANUS_LOG(LOG_VERB, "[%"SCNu64"] Unadvertized SSRC (%"SCNu32") is video! (payload type %"SCNu16")\n", handle->handle_id, packet_ssrc, pt);
									video = 1;
									stream->video_ssrc_peer = packet_ssrc;
									found = TRUE;
									break;
								}
								pts = pts->next;
							}
						}
					}
					if(!video && stream->audio_ssrc_peer != packet_ssrc) {
						JANUS_LOG(LOG_WARN, "[%"SCNu64"] Not video and not audio? dropping (SSRC %"SCNu32")...\n", handle->handle_id, packet_ssrc);
						return;
					}
				}
				if(stream->video_ssrc_peer_rtx == packet_ssrc) {
					/* FIXME This is a video retransmission: set the regular peer SSRC so
					 * that we avoid outgoing SRTP errors in case we got the packet already */
					header->ssrc = htonl(stream->video_ssrc_peer);
				} else if(stream->video_ssrc_peer_sim_1 == packet_ssrc) {
					/* FIXME Simulcast (1) */
					JANUS_LOG(LOG_HUGE, "[%"SCNu64"] Simulcast #1 (SSRC %"SCNu32")...\n", handle->handle_id, packet_ssrc);
				} else if(stream->video_ssrc_peer_sim_2 == packet_ssrc) {
					/* FIXME Simulcast (2) */
					JANUS_LOG(LOG_HUGE, "[%"SCNu64"] Simulcast #2 (SSRC %"SCNu32")...\n", handle->handle_id, packet_ssrc);
				}
				//~ JANUS_LOG(LOG_VERB, "[RTP] Bundling: this is %s (video=%"SCNu64", audio=%"SCNu64", got %ld)\n",
					//~ video ? "video" : "audio", stream->video_ssrc_peer, stream->audio_ssrc_peer, ntohl(header->ssrc));
			}

			int buflen = len;
			srtp_err_status_t res = srtp_unprotect(component->dtls->srtp_in, buf, &buflen);
			if(res != srtp_err_status_ok) {
				if(res != srtp_err_status_replay_fail && res != srtp_err_status_replay_old) {
					/* Only print the error if it's not a 'replay fail' or 'replay old' (which is probably just the result of us NACKing a packet) */
					janus_rtp_header *header = (janus_rtp_header *)buf;
					guint32 timestamp = ntohl(header->timestamp);
					guint16 seq = ntohs(header->seq_number);
					JANUS_LOG(LOG_ERR, "[%"SCNu64"]     SRTP unprotect error: %s (len=%d-->%d, ts=%"SCNu32", seq=%"SCNu16")\n", handle->handle_id, janus_srtp_error_str(res), len, buflen, timestamp, seq);
				}
			} else {
				if(video) {
					if(stream->video_ssrc_peer == 0) {
						stream->video_ssrc_peer = ntohl(header->ssrc);
						JANUS_LOG(LOG_VERB, "[%"SCNu64"]     Peer video SSRC: %u\n", handle->handle_id, stream->video_ssrc_peer);
					}
				} else {
					if(stream->audio_ssrc_peer == 0) {
						stream->audio_ssrc_peer = ntohl(header->ssrc);
						JANUS_LOG(LOG_VERB, "[%"SCNu64"]     Peer audio SSRC: %u\n", handle->handle_id, stream->audio_ssrc_peer);
					}
				}
				/* Do we need to dump this packet for debugging? */
				if(g_atomic_int_get(&handle->dump_packets))
					janus_text2pcap_dump(handle->text2pcap, JANUS_TEXT2PCAP_RTP, TRUE, buf, buflen,
						"[session=%"SCNu64"][handle=%"SCNu64"]", session->session_id, handle->handle_id);
				/* Pass the data to the responsible plugin */
				janus_plugin *plugin = (janus_plugin *)handle->app;
				if(plugin && plugin->incoming_rtp &&
						!g_atomic_int_get(&handle->app_handle->stopped) &&
						!g_atomic_int_get(&handle->destroyed))
					plugin->incoming_rtp(handle->app_handle, video, buf, buflen);
				/* Update stats (TODO Do the same for the last second window as well) */
				if(buflen > 0) {
					/* Update the last sec queue as well */
					janus_ice_stats_item *s = g_malloc0(sizeof(janus_ice_stats_item));
					if(s == NULL) {
						JANUS_LOG(LOG_FATAL, "Memory error!\n");
					} else {
						s->bytes = buflen;
						s->when = janus_get_monotonic_time();
						janus_mutex_lock(&component->mutex);
						if(!video) {
							if(component->in_stats.audio_bytes == 0 || component->in_stats.audio_notified_lastsec) {
								/* We either received our first audio packet, or we started receiving it again after missing more than a second */
								component->in_stats.audio_notified_lastsec = FALSE;
								janus_ice_notify_media(handle, FALSE, TRUE);
							}
							component->in_stats.audio_packets++;
							component->in_stats.audio_bytes += buflen;
							component->in_stats.audio_bytes_lastsec = g_list_append(component->in_stats.audio_bytes_lastsec, s);
							if(g_list_length(component->in_stats.audio_bytes_lastsec) > 100) {
								GList *first = g_list_first(component->in_stats.audio_bytes_lastsec);
								s = (janus_ice_stats_item *)first->data;
								first->data = NULL;
								component->in_stats.audio_bytes_lastsec = g_list_delete_link(component->in_stats.audio_bytes_lastsec, first);
								g_free(s);
							}
						} else {
							if(component->in_stats.video_bytes == 0 || component->in_stats.video_notified_lastsec) {
								/* We either received our first video packet, or we started receiving it again after missing more than a second */
								component->in_stats.video_notified_lastsec = FALSE;
								janus_ice_notify_media(handle, TRUE, TRUE);
							}
							component->in_stats.video_packets++;
							component->in_stats.video_bytes += buflen;
							component->in_stats.video_bytes_lastsec = g_list_append(component->in_stats.video_bytes_lastsec, s);
							if(g_list_length(component->in_stats.video_bytes_lastsec) > 100) {
								GList *first = g_list_first(component->in_stats.video_bytes_lastsec);
								s = (janus_ice_stats_item *)first->data;
								first->data = NULL;
								component->in_stats.video_bytes_lastsec = g_list_delete_link(component->in_stats.video_bytes_lastsec, first);
								g_free(s);
							}
						}
						janus_mutex_unlock(&component->mutex);
					}
				}

				/* FIXME Don't handle RTCP or stats for the simulcasted SSRCs, for now */
				if(video && packet_ssrc != stream->video_ssrc_peer)
					return;

				/* Update the RTCP context as well */
				rtcp_context *rtcp_ctx = video ? stream->video_rtcp_ctx : stream->audio_rtcp_ctx;
				janus_rtcp_process_incoming_rtp(rtcp_ctx, buf, buflen);

				/* Keep track of RTP sequence numbers, in case we need to NACK them */
				/* 	Note: unsigned int overflow/underflow wraps (defined behavior) */
				if((!video && !component->do_audio_nacks) || (video && !component->do_video_nacks)) {
					/* ... unless NACKs are disabled for this medium */
					return;
				}
				guint16 new_seqn = ntohs(header->seq_number);
				guint16 cur_seqn;
				int last_seqs_len = 0;
				janus_mutex_lock(&component->mutex);
				janus_seq_info **last_seqs = video ? &component->last_seqs_video : &component->last_seqs_audio;
				janus_seq_info *cur_seq = *last_seqs;
				if(cur_seq) {
					cur_seq = cur_seq->prev;
					cur_seqn = cur_seq->seq;
				} else {
					/* First seq, set up to add one seq */
					cur_seqn = new_seqn - (guint16)1; /* Can wrap */
				}
				if(!janus_seq_in_range(new_seqn, cur_seqn, LAST_SEQS_MAX_LEN) &&
						!janus_seq_in_range(cur_seqn, new_seqn, 1000)) {
					/* Jump too big, start fresh */
					JANUS_LOG(LOG_WARN, "[%"SCNu64"] Big sequence number jump %hu -> %hu (%s stream)\n",
						handle->handle_id, cur_seqn, new_seqn, video ? "video" : "audio");
					janus_seq_list_free(last_seqs);
					cur_seq = NULL;
					cur_seqn = new_seqn - (guint16)1;
				}

				GSList *nacks = NULL;
				gint64 now = janus_get_monotonic_time();

				if(janus_seq_in_range(new_seqn, cur_seqn, LAST_SEQS_MAX_LEN)) {
					/* Add new seq objs forward */
					while(cur_seqn != new_seqn) {
						cur_seqn += (guint16)1; /* can wrap */
						janus_seq_info *seq_obj = g_malloc0(sizeof(janus_seq_info));
						seq_obj->seq = cur_seqn;
						seq_obj->ts = now;
						seq_obj->state = (cur_seqn == new_seqn) ? SEQ_RECVED : SEQ_MISSING;
						janus_seq_append(last_seqs, seq_obj);
						last_seqs_len++;
					}
				}
				if(cur_seq) {
					/* Scan old seq objs backwards */
					while(cur_seq != NULL) {
						last_seqs_len++;
						if(cur_seq->seq == new_seqn) {
							JANUS_LOG(LOG_HUGE, "[%"SCNu64"] Received missed sequence number %"SCNu16"\n", handle->handle_id, cur_seq->seq);
							cur_seq->state = SEQ_RECVED;
						} else if(cur_seq->state == SEQ_MISSING && now - cur_seq->ts > SEQ_MISSING_WAIT) {
							JANUS_LOG(LOG_HUGE, "[%"SCNu64"] Missed sequence number %"SCNu16", sending 1st NACK\n", handle->handle_id, cur_seq->seq);
							nacks = g_slist_append(nacks, GUINT_TO_POINTER(cur_seq->seq));
							cur_seq->state = SEQ_NACKED;
						} else if(cur_seq->state == SEQ_NACKED  && now - cur_seq->ts > SEQ_NACKED_WAIT) {
							JANUS_LOG(LOG_HUGE, "[%"SCNu64"] Missed sequence number %"SCNu16", sending 2nd NACK\n", handle->handle_id, cur_seq->seq);
							nacks = g_slist_append(nacks, GUINT_TO_POINTER(cur_seq->seq));
							cur_seq->state = SEQ_GIVEUP;
						}
						if(cur_seq == *last_seqs) {
							/* Just processed head */
							break;
						}
						cur_seq = cur_seq->prev;
					}
				}
				while(last_seqs_len > LAST_SEQS_MAX_LEN) {
					janus_seq_info *node = janus_seq_pop_head(last_seqs);
					g_free(node);
					last_seqs_len--;
				}

				guint nacks_count = g_slist_length(nacks);
				if(nacks_count) {
					/* Generate a NACK and send it */
					JANUS_LOG(LOG_DBG, "[%"SCNu64"] now sending NACK for %u missed packets\n", handle->handle_id, nacks_count);
					char nackbuf[120];
					int res = janus_rtcp_nacks(nackbuf, sizeof(nackbuf), nacks);
					if(res > 0)
						janus_ice_relay_rtcp_internal(handle, video, nackbuf, res, FALSE);
					/* Update stats */
					component->nack_sent_recent_cnt += nacks_count;
					if(video) {
						component->out_stats.video_nacks += nacks_count;
					} else {
						component->out_stats.audio_nacks += nacks_count;
					}
					/* Inform the plugin about the slow downlink in case it's needed */
					janus_slow_link_update(component, handle, nacks_count, video, 0, now);
				}
				if (component->nack_sent_recent_cnt &&
				    now - component->nack_sent_log_ts > 5 * G_USEC_PER_SEC) {
					JANUS_LOG(LOG_VERB, "[%10"SCNu64"]  sent NACKs for %u missing packets\n",
					                      handle->handle_id, component->nack_sent_recent_cnt);
					component->nack_sent_recent_cnt = 0;
					component->nack_sent_log_ts = now;
				}
				janus_mutex_unlock(&component->mutex);
				g_slist_free(nacks);
				nacks = NULL;
			}
		}
		return;
	}
	if(component_id == 2 || (component_id == 1 && janus_flags_is_set(&handle->webrtc_flags, JANUS_ICE_HANDLE_WEBRTC_RTCPMUX) && janus_is_rtcp(buf))) {
		/* FIXME A second component is always RTCP; in case of rtcp-mux, we need to check */
		JANUS_LOG(LOG_HUGE, "[%"SCNu64"]  Got an RTCP packet (%s stream)!\n", handle->handle_id,
			janus_flags_is_set(&handle->webrtc_flags, JANUS_ICE_HANDLE_WEBRTC_BUNDLE) ? "bundled" : (stream->stream_id == handle->audio_id ? "audio" : "video"));
		if(!component->dtls || !component->dtls->srtp_valid || !component->dtls->srtp_in) {
			JANUS_LOG(LOG_WARN, "[%"SCNu64"]     Missing valid SRTP session (packet arrived too early?), skipping...\n", handle->handle_id);
		} else {
			int buflen = len;
			srtp_err_status_t res = srtp_unprotect_rtcp(component->dtls->srtp_in, buf, &buflen);
			if(res != srtp_err_status_ok) {
				JANUS_LOG(LOG_ERR, "[%"SCNu64"]     SRTCP unprotect error: %s (len=%d-->%d)\n", handle->handle_id, janus_srtp_error_str(res), len, buflen);
			} else {
				/* Do we need to dump this packet for debugging? */
				if(g_atomic_int_get(&handle->dump_packets))
					janus_text2pcap_dump(handle->text2pcap, JANUS_TEXT2PCAP_RTCP, TRUE, buf, buflen,
						"[session=%"SCNu64"][handle=%"SCNu64"]", session->session_id, handle->handle_id);
				/* Check if there's an RTCP BYE: in case, let's log it */
				if(janus_rtcp_has_bye(buf, buflen)) {
					/* Note: we used to use this as a trigger to close the PeerConnection, but not anymore
					 * Discussion here, https://groups.google.com/forum/#!topic/meetecho-janus/4XtfbYB7Jvc */
					JANUS_LOG(LOG_VERB, "[%"SCNu64"] Got RTCP BYE on stream %"SCNu16" (component %"SCNu16")\n", handle->handle_id, stream->stream_id, component->component_id);
				}
				/* Is this audio or video? */
				int video = 0;
				if(!janus_flags_is_set(&handle->webrtc_flags, JANUS_ICE_HANDLE_WEBRTC_BUNDLE)) {
					/* Easy enough */
					video = (stream->stream_id == handle->video_id ? 1 : 0);
				} else {
					/* Bundled streams, should we check the SSRCs? */
					if(!janus_flags_is_set(&handle->webrtc_flags, JANUS_ICE_HANDLE_WEBRTC_HAS_AUDIO)) {
						/* No audio has been negotiated, definitely video */
						JANUS_LOG(LOG_HUGE, "[%"SCNu64"] Incoming RTCP, bundling: this is video (no audio has been negotiated)\n", handle->handle_id);
						video = 1;
					} else if(!janus_flags_is_set(&handle->webrtc_flags, JANUS_ICE_HANDLE_WEBRTC_HAS_VIDEO)) {
						/* No video has been negotiated, definitely audio */
						JANUS_LOG(LOG_HUGE, "[%"SCNu64"] Incoming RTCP, bundling: this is audio (no video has been negotiated)\n", handle->handle_id);
						video = 0;
					} else {
						if(stream->audio_ssrc_peer == 0 || stream->video_ssrc_peer == 0) {
							/* We don't know the remote SSRC: this can happen for recvonly clients
							 * (see https://groups.google.com/forum/#!topic/discuss-webrtc/5yuZjV7lkNc)
							 * Check the local SSRC, compare it to what we have */
							guint32 rtcp_ssrc = janus_rtcp_get_receiver_ssrc(buf, len);
							if(rtcp_ssrc == stream->audio_ssrc) {
								video = 0;
							} else if(rtcp_ssrc == stream->video_ssrc) {
								video = 1;
							} else {
								/* Mh, no SR or RR? Try checking if there's any FIR, PLI or REMB */
								if(janus_rtcp_has_fir(buf, len) || janus_rtcp_has_pli(buf, len) || janus_rtcp_get_remb(buf, len)) {
									video = 1;
								}
							}
							JANUS_LOG(LOG_HUGE, "[%"SCNu64"] Incoming RTCP, bundling: this is %s (local SSRC: video=%"SCNu32", audio=%"SCNu32", got %"SCNu32")\n",
								handle->handle_id, video ? "video" : "audio", stream->video_ssrc, stream->audio_ssrc, rtcp_ssrc);
						} else {
							/* Check the remote SSRC, compare it to what we have */
							guint32 rtcp_ssrc = janus_rtcp_get_sender_ssrc(buf, len);
							if(rtcp_ssrc == stream->audio_ssrc_peer) {
								video = 0;
							} else if(rtcp_ssrc == stream->video_ssrc_peer) {
								video = 1;
							} else {
								/* If we're simulcasting, let's compare to the other SSRCs too */
								if((stream->video_ssrc_peer_sim_1 && rtcp_ssrc == stream->video_ssrc_peer_sim_1) ||
										(stream->video_ssrc_peer_sim_2 && rtcp_ssrc == stream->video_ssrc_peer_sim_2)) {
									/* FIXME RTCP for simulcasting SSRC, let's drop it for now... */
									JANUS_LOG(LOG_HUGE, "Dropping RTCP packet for SSRC %"SCNu32"\n", rtcp_ssrc);
									return;
								}
							}
							JANUS_LOG(LOG_HUGE, "[%"SCNu64"] Incoming RTCP, bundling: this is %s (remote SSRC: video=%"SCNu32", audio=%"SCNu32", got %"SCNu32")\n",
								handle->handle_id, video ? "video" : "audio", stream->video_ssrc_peer, stream->audio_ssrc_peer, rtcp_ssrc);
						}
					}
				}

				/* Let's process this RTCP (compound?) packet, and update the RTCP context for this stream in case */
				rtcp_context *rtcp_ctx = video ? stream->video_rtcp_ctx : stream->audio_rtcp_ctx;
				janus_rtcp_parse(rtcp_ctx, buf, buflen);

				/* Now let's see if there are any NACKs to handle */
				gint64 now = janus_get_monotonic_time();
				GSList *nacks = janus_rtcp_get_nacks(buf, buflen);
				guint nacks_count = g_slist_length(nacks);
				if(nacks_count && ((!video && component->do_audio_nacks) || (video && component->do_video_nacks))) {
					/* Handle NACK */
					JANUS_LOG(LOG_HUGE, "[%"SCNu64"]     Just got some NACKS (%d) we should handle...\n", handle->handle_id, nacks_count);
					GSList *list = nacks;
					int retransmits_cnt = 0;
					janus_mutex_lock(&component->mutex);
					while(list) {
						unsigned int seqnr = GPOINTER_TO_UINT(list->data);
						JANUS_LOG(LOG_DBG, "[%"SCNu64"]   >> %u\n", handle->handle_id, seqnr);
						GList *rp = component->retransmit_buffer;
						while(rp) {
							janus_rtp_packet *p = (janus_rtp_packet *)rp->data;
							if(p) {
								janus_rtp_header *rh = (janus_rtp_header *)p->data;
								if(ntohs(rh->seq_number) == seqnr) {
									/* Should we retransmit this packet? */
									if((p->last_retransmit > 0) && (now-p->last_retransmit < MAX_NACK_IGNORE)) {
										JANUS_LOG(LOG_HUGE, "[%"SCNu64"]   >> >> Packet %u was retransmitted just %"SCNi64"ms ago, skipping\n", handle->handle_id, seqnr, now-p->last_retransmit);
										break;
									}
									JANUS_LOG(LOG_HUGE, "[%"SCNu64"]   >> >> Scheduling %u for retransmission due to NACK\n", handle->handle_id, seqnr);
									p->last_retransmit = now;
									retransmits_cnt++;
									/* Enqueue it */
									janus_ice_queued_packet *pkt = (janus_ice_queued_packet *)g_malloc0(sizeof(janus_ice_queued_packet));
									if(pkt == NULL) {
										JANUS_LOG(LOG_FATAL, "Memory error!\n");
										break;
									}
									pkt->data = g_malloc0(p->length);
									if(pkt->data == NULL) {
										JANUS_LOG(LOG_FATAL, "Memory error!\n");
										g_free(pkt);
										break;
									}
									memcpy(pkt->data, p->data, p->length);
									pkt->length = p->length;
									pkt->type = video ? JANUS_ICE_PACKET_VIDEO : JANUS_ICE_PACKET_AUDIO;
									pkt->control = FALSE;
									pkt->encrypted = TRUE;	/* This was already encrypted before */
									if(handle->queued_packets != NULL)
										g_async_queue_push(handle->queued_packets, pkt);
									break;
								}
							}
							rp = rp->next;
						}
						list = list->next;
					}
					component->retransmit_recent_cnt += retransmits_cnt;
					/* FIXME Remove the NACK compound packet, we've handled it */
					buflen = janus_rtcp_remove_nacks(buf, buflen);
					/* Update stats */
					if(video) {
						component->in_stats.video_nacks += nacks_count;
					} else {
						component->in_stats.audio_nacks += nacks_count;
					}
					/* Inform the plugin about the slow uplink in case it's needed */
					janus_slow_link_update(component, handle, retransmits_cnt, video, 1, now);
					janus_mutex_unlock(&component->mutex);
					g_slist_free(nacks);
					nacks = NULL;
				}
				if (component->retransmit_recent_cnt &&
				    now - component->retransmit_log_ts > 5 * G_USEC_PER_SEC) {
					JANUS_LOG(LOG_VERB, "[%10"SCNu64"]  retransmitted %u packets due to NACK\n",
					                      handle->handle_id,    component->retransmit_recent_cnt);
					component->retransmit_recent_cnt = 0;
					component->retransmit_log_ts = now;
				}

				janus_plugin *plugin = (janus_plugin *)handle->app;
				if(plugin && plugin->incoming_rtcp &&
						!g_atomic_int_get(&handle->app_handle->stopped) &&
						!g_atomic_int_get(&handle->destroyed))
					plugin->incoming_rtcp(handle->app_handle, video, buf, buflen);
			}
		}
		return;
	}
	if(component_id == 3 || (janus_flags_is_set(&handle->webrtc_flags, JANUS_ICE_HANDLE_WEBRTC_RTCPMUX)
			&& janus_flags_is_set(&handle->webrtc_flags, JANUS_ICE_HANDLE_WEBRTC_DATA_CHANNELS))) {
		JANUS_LOG(LOG_VERB, "[%"SCNu64"] Not RTP and not RTCP... may these be data channels?\n", handle->handle_id);
		janus_dtls_srtp_incoming_msg(component->dtls, buf, len);
		/* Update stats (TODO Do the same for the last second window as well) */
		if(len > 0) {
			component->in_stats.data_packets++;
			component->in_stats.data_bytes += len;
		}
		return;
	}
}

void janus_ice_incoming_data(janus_ice_handle *handle, char *buffer, int length) {
	if(handle == NULL || buffer == NULL || length <= 0)
		return;
	janus_plugin *plugin = (janus_plugin *)handle->app;
	if(plugin && plugin->incoming_data &&
			!g_atomic_int_get(&handle->app_handle->stopped) &&
			!g_atomic_int_get(&handle->destroyed))
		plugin->incoming_data(handle->app_handle, buffer, length);
}


/* Thread to create agent */
void *janus_ice_thread(void *data) {
	janus_ice_handle *handle = data;
	JANUS_LOG(LOG_VERB, "[%"SCNu64"] ICE thread started; %p\n", handle->handle_id, handle);
	GMainLoop *loop = handle->iceloop;
	if(loop == NULL) {
		JANUS_LOG(LOG_ERR, "[%"SCNu64"] Invalid loop...\n", handle->handle_id);
		janus_refcount_decrease(&handle->ref);
		g_thread_unref(g_thread_self());
		return NULL;
	}
	JANUS_LOG(LOG_DBG, "[%"SCNu64"] Looping (ICE)...\n", handle->handle_id);
	g_main_loop_run (loop);
	janus_flags_set(&handle->webrtc_flags, JANUS_ICE_HANDLE_WEBRTC_CLEANING);
	if(handle->cdone == 0)
		handle->cdone = -1;
<<<<<<< HEAD
	JANUS_LOG(LOG_VERB, "[%"SCNu64"] ICE thread ended! %p\n", handle->handle_id, handle);
	janus_ice_webrtc_free(handle);
	/* This ICE session is over, unref it */
	janus_refcount_decrease(&handle->ref);
=======
	if(!janus_flags_is_set(&handle->webrtc_flags, JANUS_ICE_HANDLE_WEBRTC_STOP)) {
		janus_ice_webrtc_free(handle);
	}
>>>>>>> 7a42432c
	g_thread_unref(g_thread_self());
	handle->icethread = NULL;
	JANUS_LOG(LOG_VERB, "[%"SCNu64"] ICE thread ended!\n", handle->handle_id);
	return NULL;
}

/* Helper: candidates */
void janus_ice_candidates_to_sdp(janus_ice_handle *handle, janus_sdp_mline *mline, guint stream_id, guint component_id)
{
	if(!handle || !handle->agent || !mline)
		return;
	janus_ice_stream *stream = g_hash_table_lookup(handle->streams, GUINT_TO_POINTER(stream_id));
	if(!stream) {
		JANUS_LOG(LOG_ERR, "[%"SCNu64"]     No stream %d??\n", handle->handle_id, stream_id);
		return;
	}
	janus_ice_component *component = g_hash_table_lookup(stream->components, GUINT_TO_POINTER(component_id));
	if(!component) {
		JANUS_LOG(LOG_ERR, "[%"SCNu64"]     No component %d in stream %d??\n", handle->handle_id, component_id, stream_id);
		return;
	}
	NiceAgent* agent = handle->agent;
	/* adding a stream should cause host candidates to be generated */
	char *host_ip = NULL;
	if(nat_1_1_enabled) {
		/* A 1:1 NAT mapping was specified, overwrite all the host addresses with the public IP */
		host_ip = janus_get_public_ip();
		JANUS_LOG(LOG_VERB, "[%"SCNu64"] Public IP specified and 1:1 NAT mapping enabled (%s), using that as host address in the candidates\n", handle->handle_id, host_ip);
	}
	GSList *candidates, *i;
	candidates = nice_agent_get_local_candidates (agent, stream_id, component_id);
	JANUS_LOG(LOG_VERB, "[%"SCNu64"] We have %d candidates for Stream #%d, Component #%d\n", handle->handle_id, g_slist_length(candidates), stream_id, component_id);
	gboolean log_candidates = (component->local_candidates == NULL);
	for (i = candidates; i; i = i->next) {
		NiceCandidate *c = (NiceCandidate *) i->data;
		JANUS_LOG(LOG_VERB, "[%"SCNu64"] Stream #%d, Component #%d\n", handle->handle_id, c->stream_id, c->component_id);
		gchar address[NICE_ADDRESS_STRING_LEN], base_address[NICE_ADDRESS_STRING_LEN];
		gint port = 0, base_port = 0;
		nice_address_to_string(&(c->addr), (gchar *)&address);
		port = nice_address_get_port(&(c->addr));
		nice_address_to_string(&(c->base_addr), (gchar *)&base_address);
		base_port = nice_address_get_port(&(c->base_addr));
		JANUS_LOG(LOG_VERB, "[%"SCNu64"]   Address:    %s:%d\n", handle->handle_id, address, port);
		JANUS_LOG(LOG_VERB, "[%"SCNu64"]   Priority:   %d\n", handle->handle_id, c->priority);
		JANUS_LOG(LOG_VERB, "[%"SCNu64"]   Foundation: %s\n", handle->handle_id, c->foundation);
		/* SDP time */
		gchar buffer[200];
		if(c->type == NICE_CANDIDATE_TYPE_HOST) {
			/* 'host' candidate */
			if(c->transport == NICE_CANDIDATE_TRANSPORT_UDP) {
				g_snprintf(buffer, sizeof(buffer),
					"%s %d %s %d %s %d typ host",
						c->foundation,
						c->component_id,
						"udp",
						c->priority,
						host_ip ? host_ip : address,
						port);
			} else {
				if(!janus_ice_tcp_enabled) {
					/* ICE-TCP support disabled */
					JANUS_LOG(LOG_VERB, "[%"SCNu64"] Skipping host TCP candidate, ICE-TCP support disabled...\n", handle->handle_id);
					nice_candidate_free(c);
					continue;
				}
#ifndef HAVE_LIBNICE_TCP
				/* TCP candidates are only supported since libnice 0.1.8 */
				JANUS_LOG(LOG_VERB, "[%"SCNu64"] Skipping host TCP candidate, the libnice version doesn't support it...\n", handle->handle_id);
				nice_candidate_free(c);
				continue;
#else
				const char *type = NULL;
				switch(c->transport) {
					case NICE_CANDIDATE_TRANSPORT_TCP_ACTIVE:
						type = "active";
						break;
					case NICE_CANDIDATE_TRANSPORT_TCP_PASSIVE:
						type = "passive";
						break;
					case NICE_CANDIDATE_TRANSPORT_TCP_SO:
						type = "so";
						break;
					default:
						break;
				}
				if(type == NULL) {
					/* FIXME Unsupported transport */
					JANUS_LOG(LOG_WARN, "[%"SCNu64"] Unsupported transport, skipping non-UDP/TCP host candidate...\n", handle->handle_id);
					nice_candidate_free(c);
					continue;
				} else {
					g_snprintf(buffer, sizeof(buffer),
						"%s %d %s %d %s %d typ host tcptype %s",
							c->foundation,
							c->component_id,
							"tcp",
							c->priority,
							host_ip ? host_ip : address,
							port,
							type);
				}
#endif
			}
		} else if(c->type == NICE_CANDIDATE_TYPE_SERVER_REFLEXIVE) {
			/* 'srflx' candidate */
			if(c->transport == NICE_CANDIDATE_TRANSPORT_UDP) {
				nice_address_to_string(&(c->base_addr), (gchar *)&base_address);
				gint base_port = nice_address_get_port(&(c->base_addr));
				g_snprintf(buffer, sizeof(buffer),
					"%s %d %s %d %s %d typ srflx raddr %s rport %d",
						c->foundation,
						c->component_id,
						"udp",
						c->priority,
						address,
						port,
						base_address,
						base_port);
			} else {
				if(!janus_ice_tcp_enabled) {
					/* ICE-TCP support disabled */
					JANUS_LOG(LOG_VERB, "[%"SCNu64"] Skipping srflx TCP candidate, ICE-TCP support disabled...\n", handle->handle_id);
					nice_candidate_free(c);
					continue;
				}
#ifndef HAVE_LIBNICE_TCP
				/* TCP candidates are only supported since libnice 0.1.8 */
				JANUS_LOG(LOG_VERB, "[%"SCNu64"] Skipping srflx TCP candidate, the libnice version doesn't support it...\n", handle->handle_id);
				nice_candidate_free(c);
				continue;
#else
				const char *type = NULL;
				switch(c->transport) {
					case NICE_CANDIDATE_TRANSPORT_TCP_ACTIVE:
						type = "active";
						break;
					case NICE_CANDIDATE_TRANSPORT_TCP_PASSIVE:
						type = "passive";
						break;
					case NICE_CANDIDATE_TRANSPORT_TCP_SO:
						type = "so";
						break;
					default:
						break;
				}
				if(type == NULL) {
					/* FIXME Unsupported transport */
					JANUS_LOG(LOG_WARN, "[%"SCNu64"] Unsupported transport, skipping non-UDP/TCP srflx candidate...\n", handle->handle_id);
					nice_candidate_free(c);
					continue;
				} else {
					g_snprintf(buffer, sizeof(buffer),
						"%s %d %s %d %s %d typ srflx raddr %s rport %d tcptype %s",
							c->foundation,
							c->component_id,
							"tcp",
							c->priority,
							address,
							port,
							base_address,
							base_port,
							type);
				}
#endif
			}
		} else if(c->type == NICE_CANDIDATE_TYPE_PEER_REFLEXIVE) {
			/* 'prflx' candidate: skip it, we don't add them to the SDP */
			JANUS_LOG(LOG_VERB, "[%"SCNu64"] Skipping prflx candidate...\n", handle->handle_id);
			nice_candidate_free(c);
			continue;
		} else if(c->type == NICE_CANDIDATE_TYPE_RELAYED) {
			/* 'relay' candidate */
			if(c->transport == NICE_CANDIDATE_TRANSPORT_UDP) {
				g_snprintf(buffer, sizeof(buffer),
					"%s %d %s %d %s %d typ relay raddr %s rport %d",
						c->foundation,
						c->component_id,
						"udp",
						c->priority,
						address,
						port,
						base_address,
						base_port);
			} else {
				if(!janus_ice_tcp_enabled) {
					/* ICE-TCP support disabled */
					JANUS_LOG(LOG_VERB, "[%"SCNu64"] Skipping relay TCP candidate, ICE-TCP support disabled...\n", handle->handle_id);
					nice_candidate_free(c);
					continue;
				}
#ifndef HAVE_LIBNICE_TCP
				/* TCP candidates are only supported since libnice 0.1.8 */
				JANUS_LOG(LOG_VERB, "[%"SCNu64"] Skipping relay TCP candidate, the libnice version doesn't support it...\n", handle->handle_id);
				nice_candidate_free(c);
				continue;
#else
				const char *type = NULL;
				switch(c->transport) {
					case NICE_CANDIDATE_TRANSPORT_TCP_ACTIVE:
						type = "active";
						break;
					case NICE_CANDIDATE_TRANSPORT_TCP_PASSIVE:
						type = "passive";
						break;
					case NICE_CANDIDATE_TRANSPORT_TCP_SO:
						type = "so";
						break;
					default:
						break;
				}
				if(type == NULL) {
					/* FIXME Unsupported transport */
					JANUS_LOG(LOG_WARN, "[%"SCNu64"] Unsupported transport, skipping non-UDP/TCP relay candidate...\n", handle->handle_id);
					nice_candidate_free(c);
					continue;
				} else {
					g_snprintf(buffer, sizeof(buffer),
						"%s %d %s %d %s %d typ relay raddr %s rport %d tcptype %s",
							c->foundation,
							c->component_id,
							"tcp",
							c->priority,
							address,
							port,
							base_address,
							base_port,
							type);
				}
#endif
			}
		}
		janus_sdp_attribute *a = janus_sdp_attribute_create("candidate", "%s", buffer);
		mline->attributes = g_list_append(mline->attributes, a);
		JANUS_LOG(LOG_VERB, "[%"SCNu64"]     %s", handle->handle_id, buffer); /* buffer already newline terminated */
		if(log_candidates) {
			/* Save for the summary, in case we need it */
			component->local_candidates = g_slist_append(component->local_candidates, g_strdup(buffer));
			/* Notify event handlers */
			if(janus_events_is_enabled()) {
				janus_session *session = (janus_session *)handle->session;
				json_t *info = json_object();
				json_object_set_new(info, "local-candidate", json_string(buffer));
				json_object_set_new(info, "stream_id", json_integer(stream_id));
				json_object_set_new(info, "component_id", json_integer(component_id));
				janus_events_notify_handlers(JANUS_EVENT_TYPE_WEBRTC, session->session_id, handle->handle_id, info);
			}
		}
		nice_candidate_free(c);
	}
	/* Done */
	g_slist_free(candidates);
}

void janus_ice_setup_remote_candidates(janus_ice_handle *handle, guint stream_id, guint component_id) {
	if(!handle || !handle->agent || !handle->streams)
		return;
	janus_ice_stream *stream = g_hash_table_lookup(handle->streams, GUINT_TO_POINTER(stream_id));
	if(!stream || !stream->components) {
		JANUS_LOG(LOG_ERR, "[%"SCNu64"] No such stream %d: cannot setup remote candidates for component %d\n", handle->handle_id, stream_id, component_id);
		return;
	}
	if(stream->disabled) {
		JANUS_LOG(LOG_VERB, "[%"SCNu64"] Stream %d is disabled, skipping remote candidates for component %d\n", handle->handle_id, stream_id, component_id);
		return;
	}
	janus_ice_component *component = g_hash_table_lookup(stream->components, GUINT_TO_POINTER(component_id));
	if(!component) {
		JANUS_LOG(LOG_ERR, "[%"SCNu64"] No such component %d in stream %d: cannot setup remote candidates\n", handle->handle_id, component_id, stream_id);
		return;
	}
	if(component->process_started) {
		JANUS_LOG(LOG_VERB, "[%"SCNu64"] Component %d in stream %d has already been set up\n", handle->handle_id, component_id, stream_id);
		return;
	}
	if(!component->candidates || !component->candidates->data) {
		if(!janus_flags_is_set(&handle->webrtc_flags, JANUS_ICE_HANDLE_WEBRTC_TRICKLE)
				|| janus_flags_is_set(&handle->webrtc_flags, JANUS_ICE_HANDLE_WEBRTC_ALL_TRICKLES)) { 
			JANUS_LOG(LOG_ERR, "[%"SCNu64"] No remote candidates for component %d in stream %d: was the remote SDP parsed?\n", handle->handle_id, component_id, stream_id);
		}
		return;
	}
	JANUS_LOG(LOG_VERB, "[%"SCNu64"] ## Setting remote candidates: stream %d, component %d (%u in the list)\n",
		handle->handle_id, stream_id, component_id, g_slist_length(component->candidates));
	/* Add all candidates */
	NiceCandidate *c = NULL;
	GSList *gsc = component->candidates;
	gchar *rufrag = NULL, *rpwd = NULL;
	while(gsc) {
		c = (NiceCandidate *) gsc->data;
		JANUS_LOG(LOG_VERB, "[%"SCNu64"] >> Remote Stream #%d, Component #%d\n", handle->handle_id, c->stream_id, c->component_id);
		if(c->username && !rufrag)
			rufrag = c->username;
		if(c->password && !rpwd)
			rpwd = c->password;
		gchar address[NICE_ADDRESS_STRING_LEN];
		nice_address_to_string(&(c->addr), (gchar *)&address);
		gint port = nice_address_get_port(&(c->addr));
		JANUS_LOG(LOG_VERB, "[%"SCNu64"]   Address:    %s:%d\n", handle->handle_id, address, port);
		JANUS_LOG(LOG_VERB, "[%"SCNu64"]   Priority:   %d\n", handle->handle_id, c->priority);
		JANUS_LOG(LOG_VERB, "[%"SCNu64"]   Foundation: %s\n", handle->handle_id, c->foundation);
		JANUS_LOG(LOG_VERB, "[%"SCNu64"]   Username:   %s\n", handle->handle_id, c->username);
		JANUS_LOG(LOG_VERB, "[%"SCNu64"]   Password:   %s\n", handle->handle_id, c->password);
		gsc = gsc->next;
	}
	if(rufrag && rpwd) {
		JANUS_LOG(LOG_VERB, "[%"SCNu64"]  Setting remote credentials...\n", handle->handle_id);
		if(!nice_agent_set_remote_credentials(handle->agent, stream_id, rufrag, rpwd)) {
			JANUS_LOG(LOG_ERR, "[%"SCNu64"]  failed to set remote credentials!\n", handle->handle_id);
		}
	}
	guint added = nice_agent_set_remote_candidates(handle->agent, stream_id, component_id, component->candidates);
	if(added < g_slist_length(component->candidates)) {
		JANUS_LOG(LOG_ERR, "[%"SCNu64"] Failed to set remote candidates :-( (added %u, expected %u)\n",
			handle->handle_id, added, g_slist_length(component->candidates));
	} else {
		JANUS_LOG(LOG_VERB, "[%"SCNu64"] Remote candidates set!\n", handle->handle_id);
		component->process_started = TRUE;
	}
}

int janus_ice_setup_local(janus_ice_handle *handle, int offer, int audio, int video, int data, int bundle, int rtcpmux, int trickle) {
	if(!handle)
		return -1;
	if(janus_flags_is_set(&handle->webrtc_flags, JANUS_ICE_HANDLE_WEBRTC_HAS_AGENT)) {
		JANUS_LOG(LOG_WARN, "[%"SCNu64"] Agent already exists?\n", handle->handle_id);
		return -2;
	}
	JANUS_LOG(LOG_VERB, "[%"SCNu64"] Setting ICE locally: got %s (%d audios, %d videos)\n", handle->handle_id, offer ? "OFFER" : "ANSWER", audio, video);
	janus_flags_set(&handle->webrtc_flags, JANUS_ICE_HANDLE_WEBRTC_HAS_AGENT);
	janus_flags_clear(&handle->webrtc_flags, JANUS_ICE_HANDLE_WEBRTC_START);
	janus_flags_clear(&handle->webrtc_flags, JANUS_ICE_HANDLE_WEBRTC_READY);
	janus_flags_clear(&handle->webrtc_flags, JANUS_ICE_HANDLE_WEBRTC_STOP);
	janus_flags_clear(&handle->webrtc_flags, JANUS_ICE_HANDLE_WEBRTC_ALERT);
	janus_flags_clear(&handle->webrtc_flags, JANUS_ICE_HANDLE_WEBRTC_CLEANING);
	janus_flags_clear(&handle->webrtc_flags, JANUS_ICE_HANDLE_WEBRTC_HAS_AUDIO);
	janus_flags_clear(&handle->webrtc_flags, JANUS_ICE_HANDLE_WEBRTC_HAS_VIDEO);

	/* Note: in case this is not an OFFER, we don't know whether any medium are supported on the other side or not yet */
	if(audio) {
		janus_flags_set(&handle->webrtc_flags, JANUS_ICE_HANDLE_WEBRTC_HAS_AUDIO);
	} else {
		janus_flags_clear(&handle->webrtc_flags, JANUS_ICE_HANDLE_WEBRTC_HAS_AUDIO);
	}
	if(video) {
		janus_flags_set(&handle->webrtc_flags, JANUS_ICE_HANDLE_WEBRTC_HAS_VIDEO);
	} else {
		janus_flags_clear(&handle->webrtc_flags, JANUS_ICE_HANDLE_WEBRTC_HAS_VIDEO);
	}
	if(data) {
		janus_flags_set(&handle->webrtc_flags, JANUS_ICE_HANDLE_WEBRTC_DATA_CHANNELS);
	} else {
		janus_flags_clear(&handle->webrtc_flags, JANUS_ICE_HANDLE_WEBRTC_DATA_CHANNELS);
	}
	/* Note: in case this is not an OFFER, we don't know whether BUNDLE is supported on the other side or not yet,
	 * unless Janus was configured to force BUNDLE in which case we enable it on our side anyway */
	if((offer && bundle) || janus_force_bundle || handle->force_bundle) {
		janus_flags_set(&handle->webrtc_flags, JANUS_ICE_HANDLE_WEBRTC_BUNDLE);
	} else {
		janus_flags_clear(&handle->webrtc_flags, JANUS_ICE_HANDLE_WEBRTC_BUNDLE);
	}
	/* Note: in case this is not an OFFER, we don't know whether rtcp-mux is supported on the other side or not yet,
	 * unless Janus was configured to force rtcp-mux in which case we enable it on our side anyway */
	if((offer && rtcpmux) || janus_force_rtcpmux || handle->force_rtcp_mux) {
		janus_flags_set(&handle->webrtc_flags, JANUS_ICE_HANDLE_WEBRTC_RTCPMUX);
	} else {
		janus_flags_clear(&handle->webrtc_flags, JANUS_ICE_HANDLE_WEBRTC_RTCPMUX);
	}
	/* Note: in case this is not an OFFER, we don't know whether ICE trickling is supported on the other side or not yet */
	if(offer && trickle) {
		janus_flags_set(&handle->webrtc_flags, JANUS_ICE_HANDLE_WEBRTC_TRICKLE);
	} else {
		janus_flags_clear(&handle->webrtc_flags, JANUS_ICE_HANDLE_WEBRTC_TRICKLE);
	}
	janus_flags_clear(&handle->webrtc_flags, JANUS_ICE_HANDLE_WEBRTC_ALL_TRICKLES);
	janus_flags_clear(&handle->webrtc_flags, JANUS_ICE_HANDLE_WEBRTC_TRICKLE_SYNCED);

	handle->icectx = g_main_context_new();
	handle->iceloop = g_main_loop_new(handle->icectx, FALSE);
<<<<<<< HEAD
	GError *error = NULL;
	char tname[16];
	g_snprintf(tname, sizeof(tname), "iceloop %"SCNu64, handle->handle_id);
	janus_refcount_increase(&handle->ref);
	handle->icethread = g_thread_try_new(tname, &janus_ice_thread, handle, &error);
	if(error != NULL) {
		/* FIXME We should clear some resources... */
		janus_refcount_decrease(&handle->ref);
		JANUS_LOG(LOG_ERR, "[%"SCNu64"] Got error %d (%s) trying to launch the ICE thread...\n", handle->handle_id, error->code, error->message ? error->message : "??");
		janus_flags_clear(&handle->webrtc_flags, JANUS_ICE_HANDLE_WEBRTC_HAS_AGENT);
		return -1;
	}
=======
>>>>>>> 7a42432c
	/* Note: NICE_COMPATIBILITY_RFC5245 is only available in more recent versions of libnice */
	handle->controlling = janus_ice_lite_enabled ? FALSE : !offer;
	JANUS_LOG(LOG_INFO, "[%"SCNu64"] Creating ICE agent (ICE %s mode, %s)\n", handle->handle_id,
		janus_ice_lite_enabled ? "Lite" : "Full", handle->controlling ? "controlling" : "controlled");
	handle->agent = g_object_new(NICE_TYPE_AGENT,
		"compatibility", NICE_COMPATIBILITY_DRAFT19,
		"main-context", handle->icectx,
		"reliable", FALSE,
		"full-mode", janus_ice_lite_enabled ? FALSE : TRUE,
#ifdef HAVE_LIBNICE_TCP
		"ice-udp", TRUE,
		"ice-tcp", janus_ice_tcp_enabled ? TRUE : FALSE,
#endif
		NULL);
	handle->agent_created = janus_get_monotonic_time();
	handle->srtp_errors_count = 0;
	handle->last_srtp_error = 0;
	/* Any STUN server to use? */
	if(janus_stun_server != NULL && janus_stun_port > 0) {
		g_object_set(G_OBJECT(handle->agent),
			"stun-server", janus_stun_server,
			"stun-server-port", janus_stun_port,
			NULL);
	}
	/* Any dynamic TURN credentials to retrieve via REST API? */
	gboolean have_turnrest_credentials = FALSE;
#ifdef HAVE_LIBCURL
	janus_turnrest_response *turnrest_credentials = janus_turnrest_request();
	if(turnrest_credentials != NULL) {
		have_turnrest_credentials = TRUE;
		JANUS_LOG(LOG_VERB, "[%"SCNu64"] Got credentials from the TURN REST API backend!\n", handle->handle_id);
		JANUS_LOG(LOG_HUGE, "  -- Username: %s\n", turnrest_credentials->username);
		JANUS_LOG(LOG_HUGE, "  -- Password: %s\n", turnrest_credentials->password);
		JANUS_LOG(LOG_HUGE, "  -- TTL:      %"SCNu32"\n", turnrest_credentials->ttl);
		JANUS_LOG(LOG_HUGE, "  -- Servers:  %d\n", g_list_length(turnrest_credentials->servers));
		GList *server = turnrest_credentials->servers;
		while(server != NULL) {
			janus_turnrest_instance *instance = (janus_turnrest_instance *)server->data;
			JANUS_LOG(LOG_HUGE, "  -- -- URI: %s:%"SCNu16" (%d)\n", instance->server, instance->port, instance->transport);
			server = server->next;
		}
	}
#endif
	g_object_set(G_OBJECT(handle->agent), "upnp", FALSE, NULL);
	g_object_set(G_OBJECT(handle->agent), "controlling-mode", handle->controlling, NULL);
	g_signal_connect (G_OBJECT (handle->agent), "candidate-gathering-done",
		G_CALLBACK (janus_ice_cb_candidate_gathering_done), handle);
	g_signal_connect (G_OBJECT (handle->agent), "component-state-changed",
		G_CALLBACK (janus_ice_cb_component_state_changed), handle);
#ifndef HAVE_LIBNICE_TCP
	g_signal_connect (G_OBJECT (handle->agent), "new-selected-pair",
#else
	g_signal_connect (G_OBJECT (handle->agent), "new-selected-pair-full",
#endif
		G_CALLBACK (janus_ice_cb_new_selected_pair), handle);
#ifndef HAVE_LIBNICE_TCP
	g_signal_connect (G_OBJECT (handle->agent), "new-remote-candidate",
#else
	g_signal_connect (G_OBJECT (handle->agent), "new-remote-candidate-full",
#endif
		G_CALLBACK (janus_ice_cb_new_remote_candidate), handle);

	/* Add all local addresses, except those in the ignore list */
	struct ifaddrs *ifaddr, *ifa;
	int family, s, n;
	char host[NI_MAXHOST];
	if(getifaddrs(&ifaddr) == -1) {
		JANUS_LOG(LOG_ERR, "[%"SCNu64"] Error getting list of interfaces...", handle->handle_id);
	} else {
		for(ifa = ifaddr, n = 0; ifa != NULL; ifa = ifa->ifa_next, n++) {
			if(ifa->ifa_addr == NULL)
				continue;
			/* Skip interfaces which are not up and running */
			if (!((ifa->ifa_flags & IFF_UP) && (ifa->ifa_flags & IFF_RUNNING)))
				continue;
			/* Skip loopback interfaces */
			if (ifa->ifa_flags & IFF_LOOPBACK)
				continue;
			family = ifa->ifa_addr->sa_family;
			if(family != AF_INET && family != AF_INET6)
				continue;
			/* We only add IPv6 addresses if support for them has been explicitly enabled (still WIP, mostly) */
			if(family == AF_INET6 && !janus_ipv6_enabled)
				continue;
			/* Check the interface name first, we can ignore that as well: enforce list would be checked later */
			if(janus_ice_enforce_list == NULL && ifa->ifa_name != NULL && janus_ice_is_ignored(ifa->ifa_name))
				continue;
			s = getnameinfo(ifa->ifa_addr,
					(family == AF_INET) ? sizeof(struct sockaddr_in) : sizeof(struct sockaddr_in6),
					host, NI_MAXHOST, NULL, 0, NI_NUMERICHOST);
			if(s != 0) {
				JANUS_LOG(LOG_ERR, "[%"SCNu64"] getnameinfo() failed: %s\n", handle->handle_id, gai_strerror(s));
				continue;
			}
			/* Skip 0.0.0.0, :: and local scoped addresses  */
			if(!strcmp(host, "0.0.0.0") || !strcmp(host, "::") || !strncmp(host, "fe80:", 5))
				continue;
			/* Check if this IP address is in the ignore/enforce list, now: the enforce list has the precedence */
			if(janus_ice_enforce_list != NULL) {
				if(ifa->ifa_name != NULL && !janus_ice_is_enforced(ifa->ifa_name) && !janus_ice_is_enforced(host))
					continue;
			} else {
				if(janus_ice_is_ignored(host))
					continue;
			}
			/* Ok, add interface to the ICE agent */
			JANUS_LOG(LOG_VERB, "[%"SCNu64"] Adding %s to the addresses to gather candidates for\n", handle->handle_id, host);
			NiceAddress addr_local;
			nice_address_init (&addr_local);
			if(!nice_address_set_from_string (&addr_local, host)) {
				JANUS_LOG(LOG_WARN, "[%"SCNu64"] Skipping invalid address %s\n", handle->handle_id, host);
				continue;
			}
			nice_agent_add_local_address (handle->agent, &addr_local);
		}
		freeifaddrs(ifaddr);
	}

	handle->cdone = 0;
	handle->streams_num = 0;
	handle->streams = g_hash_table_new(NULL, NULL);
	if(audio) {
		/* Add an audio stream */
		handle->streams_num++;
		handle->audio_id = nice_agent_add_stream (handle->agent, janus_flags_is_set(&handle->webrtc_flags, JANUS_ICE_HANDLE_WEBRTC_RTCPMUX) ? 1 : 2);
		janus_ice_stream *audio_stream = (janus_ice_stream *)g_malloc0(sizeof(janus_ice_stream));
		if(audio_stream == NULL) {
			JANUS_LOG(LOG_FATAL, "Memory error!\n");
			return -1;
		}
		g_atomic_int_set(&audio_stream->destroyed, 0);
		janus_refcount_init(&audio_stream->ref, janus_ice_stream_free);
		handle->audio_mid = NULL;
		audio_stream->stream_id = handle->audio_id;
		audio_stream->handle = handle;
		janus_refcount_increase(&handle->ref);
		audio_stream->cdone = 0;
		audio_stream->payload_type = -1;
		audio_stream->disabled = FALSE;
		/* FIXME By default, if we're being called we're DTLS clients, but this may be changed by ICE... */
		audio_stream->dtls_role = offer ? JANUS_DTLS_ROLE_CLIENT : JANUS_DTLS_ROLE_ACTPASS;
		audio_stream->audio_ssrc = janus_random_uint32();	/* FIXME Should we look for conflicts? */
		audio_stream->audio_ssrc_peer = 0;	/* FIXME Right now we don't know what this will be */
		audio_stream->video_ssrc = 0;
		if(janus_flags_is_set(&handle->webrtc_flags, JANUS_ICE_HANDLE_WEBRTC_BUNDLE)) {
			/* If we're bundling, this stream is going to be used for video as well */
			audio_stream->video_ssrc = janus_random_uint32();	/* FIXME Should we look for conflicts? */
		}
		audio_stream->video_ssrc_peer = 0;	/* FIXME Right now we don't know what this will be */
		audio_stream->video_ssrc_peer_rtx = 0;		/* FIXME Right now we don't know if and what this will be */
		audio_stream->video_ssrc_peer_sim_1 = 0;	/* FIXME Right now we don't know if and what this will be */
		audio_stream->video_ssrc_peer_sim_2 = 0;	/* FIXME Right now we don't know if and what this will be */
		audio_stream->audio_rtcp_ctx = g_malloc0(sizeof(rtcp_context));
		if(audio_stream->audio_rtcp_ctx == NULL) {
			JANUS_LOG(LOG_FATAL, "Memory error!\n");
			return -1;
		}
		audio_stream->audio_rtcp_ctx->tb = 48000;	/* May change later */
		audio_stream->video_rtcp_ctx = g_malloc0(sizeof(rtcp_context));
		if(audio_stream->video_rtcp_ctx == NULL) {
			JANUS_LOG(LOG_FATAL, "Memory error!\n");
			return -1;
		}
		audio_stream->video_rtcp_ctx->tb = 90000;
		audio_stream->noerrorlog = FALSE;
		janus_mutex_init(&audio_stream->mutex);
		audio_stream->components = g_hash_table_new(NULL, NULL);
		g_hash_table_insert(handle->streams, GUINT_TO_POINTER(handle->audio_id), audio_stream);
		if(!have_turnrest_credentials) {
			/* No TURN REST API server and credentials, any static ones? */
			if(janus_turn_server != NULL) {
				/* We need relay candidates as well */
				gboolean ok = nice_agent_set_relay_info(handle->agent, handle->audio_id, 1,
					janus_turn_server, janus_turn_port, janus_turn_user, janus_turn_pwd, janus_turn_type);
				if(!ok) {
					JANUS_LOG(LOG_WARN, "Could not set TURN server, is the address correct? (%s:%"SCNu16")\n",
						janus_turn_server, janus_turn_port);
				}
			}
#ifdef HAVE_LIBCURL
		} else {
			/* We need relay candidates as well: add all those we got */
			GList *server = turnrest_credentials->servers;
			while(server != NULL) {
				janus_turnrest_instance *instance = (janus_turnrest_instance *)server->data;
				gboolean ok = nice_agent_set_relay_info(handle->agent, handle->audio_id, 1,
					instance->server, instance->port,
					turnrest_credentials->username, turnrest_credentials->password,
					instance->transport);
				if(!ok) {
					JANUS_LOG(LOG_WARN, "Could not set TURN server, is the address correct? (%s:%"SCNu16")\n",
						instance->server, instance->port);
				}
				server = server->next;
			}
#endif
		}
		handle->audio_stream = audio_stream;
		janus_ice_component *audio_rtp = (janus_ice_component *)g_malloc0(sizeof(janus_ice_component));
		if(audio_rtp == NULL) {
			JANUS_LOG(LOG_FATAL, "Memory error!\n");
			return -1;
		}
		g_atomic_int_set(&audio_rtp->destroyed, 0);
		janus_refcount_init(&audio_rtp->ref, janus_ice_component_free);
		audio_rtp->stream = audio_stream;
		janus_refcount_increase(&audio_stream->ref);
		audio_rtp->stream_id = audio_stream->stream_id;
		audio_rtp->component_id = 1;
		audio_rtp->candidates = NULL;
		audio_rtp->local_candidates = NULL;
		audio_rtp->remote_candidates = NULL;
		audio_rtp->selected_pair = NULL;
		audio_rtp->process_started = FALSE;
		audio_rtp->icestate_source = NULL;
		audio_rtp->icefailed_detected = 0;
		audio_rtp->dtlsrt_source = NULL;
		audio_rtp->dtls = NULL;
		audio_rtp->do_audio_nacks = FALSE;
		audio_rtp->do_video_nacks = FALSE;
		audio_rtp->retransmit_buffer = NULL;
		audio_rtp->retransmit_log_ts = 0;
		audio_rtp->retransmit_recent_cnt = 0;
		audio_rtp->nack_sent_log_ts = 0;
		audio_rtp->nack_sent_recent_cnt = 0;
		audio_rtp->last_seqs_audio = NULL;
		audio_rtp->last_seqs_video = NULL;
		janus_ice_stats_reset(&audio_rtp->in_stats);
		janus_ice_stats_reset(&audio_rtp->out_stats);
		janus_mutex_init(&audio_rtp->mutex);
		g_hash_table_insert(audio_stream->components, GUINT_TO_POINTER(1), audio_rtp);
		audio_stream->rtp_component = audio_rtp;
#ifdef HAVE_PORTRANGE
		/* FIXME: libnice supports this since 0.1.0, but the 0.1.3 on Fedora fails with an undefined reference! */
		nice_agent_set_port_range(handle->agent, handle->audio_id, 1, rtp_range_min, rtp_range_max);
#endif
		janus_ice_component *audio_rtcp = NULL;
		if(!janus_flags_is_set(&handle->webrtc_flags, JANUS_ICE_HANDLE_WEBRTC_RTCPMUX)) {
			audio_rtcp = (janus_ice_component *)g_malloc0(sizeof(janus_ice_component));
			if(audio_rtcp == NULL) {
				JANUS_LOG(LOG_FATAL, "Memory error!\n");
				return -1;
			}
			g_atomic_int_set(&audio_rtcp->destroyed, 0);
			janus_refcount_init(&audio_rtcp->ref, janus_ice_component_free);
			if(!have_turnrest_credentials) {
				/* No TURN REST API server and credentials, any static ones? */
				if(janus_turn_server != NULL) {
					/* We need relay candidates as well */
					gboolean ok = nice_agent_set_relay_info(handle->agent, handle->audio_id, 2,
						janus_turn_server, janus_turn_port, janus_turn_user, janus_turn_pwd, janus_turn_type);
					if(!ok) {
						JANUS_LOG(LOG_WARN, "Could not set TURN server, is the address correct? (%s:%"SCNu16")\n",
							janus_turn_server, janus_turn_port);
					}
				}
#ifdef HAVE_LIBCURL
			} else {
				/* We need relay candidates as well: add all those we got */
				GList *server = turnrest_credentials->servers;
				while(server != NULL) {
					janus_turnrest_instance *instance = (janus_turnrest_instance *)server->data;
					gboolean ok = nice_agent_set_relay_info(handle->agent, handle->audio_id, 2,
						instance->server, instance->port,
						turnrest_credentials->username, turnrest_credentials->password,
						instance->transport);
					if(!ok) {
						JANUS_LOG(LOG_WARN, "Could not set TURN server, is the address correct? (%s:%"SCNu16")\n",
							instance->server, instance->port);
					}
					server = server->next;
				}
#endif
			}
			audio_rtcp->stream = audio_stream;
			janus_refcount_increase(&audio_stream->ref);
			audio_rtcp->stream_id = audio_stream->stream_id;
			audio_rtcp->component_id = 2;
			audio_rtcp->candidates = NULL;
			audio_rtcp->local_candidates = NULL;
			audio_rtcp->remote_candidates = NULL;
			audio_rtcp->selected_pair = NULL;
			audio_rtcp->process_started = FALSE;
			audio_rtcp->icestate_source = NULL;
			audio_rtcp->icefailed_detected = 0;
			audio_rtcp->dtlsrt_source = NULL;
			audio_rtcp->dtls = NULL;
			audio_rtcp->do_audio_nacks = FALSE;
			audio_rtcp->do_video_nacks = FALSE;
			audio_rtcp->retransmit_buffer = NULL;
			audio_rtcp->retransmit_log_ts = 0;
			audio_rtcp->retransmit_recent_cnt = 0;
			janus_ice_stats_reset(&audio_rtcp->in_stats);
			janus_ice_stats_reset(&audio_rtcp->out_stats);
			janus_mutex_init(&audio_rtcp->mutex);
			g_hash_table_insert(audio_stream->components, GUINT_TO_POINTER(2), audio_rtcp);
			audio_stream->rtcp_component = audio_rtcp;
#ifdef HAVE_PORTRANGE
		/* FIXME: libnice supports this since 0.1.0, but the 0.1.3 on Fedora fails with an undefined reference! */
			nice_agent_set_port_range(handle->agent, handle->audio_id, 2, rtp_range_min, rtp_range_max);
#endif
		}
		nice_agent_gather_candidates(handle->agent, handle->audio_id);
		nice_agent_attach_recv(handle->agent, handle->audio_id, 1, g_main_loop_get_context (handle->iceloop), janus_ice_cb_nice_recv, audio_rtp);
		if(!janus_flags_is_set(&handle->webrtc_flags, JANUS_ICE_HANDLE_WEBRTC_RTCPMUX) && audio_rtcp != NULL)
			nice_agent_attach_recv(handle->agent, handle->audio_id, 2, g_main_loop_get_context (handle->iceloop), janus_ice_cb_nice_recv, audio_rtcp);
	}
	if(video && (!audio || !janus_flags_is_set(&handle->webrtc_flags, JANUS_ICE_HANDLE_WEBRTC_BUNDLE))) {
		/* Add a video stream */
		handle->streams_num++;
		handle->video_id = nice_agent_add_stream (handle->agent, janus_flags_is_set(&handle->webrtc_flags, JANUS_ICE_HANDLE_WEBRTC_RTCPMUX) ? 1 : 2);
		janus_ice_stream *video_stream = (janus_ice_stream *)g_malloc0(sizeof(janus_ice_stream));
		if(video_stream == NULL) {
			JANUS_LOG(LOG_FATAL, "Memory error!\n");
			return -1;
		}
		g_atomic_int_set(&video_stream->destroyed, 0);
		janus_refcount_init(&video_stream->ref, janus_ice_stream_free);
		handle->video_mid = NULL;
		video_stream->handle = handle;
		janus_refcount_increase(&handle->ref);
		video_stream->stream_id = handle->video_id;
		video_stream->cdone = 0;
		video_stream->payload_type = -1;
		video_stream->disabled = FALSE;
		/* FIXME By default, if we're being called we're DTLS clients, but this may be changed by ICE... */
		video_stream->dtls_role = offer ? JANUS_DTLS_ROLE_CLIENT : JANUS_DTLS_ROLE_ACTPASS;
		video_stream->video_ssrc = janus_random_uint32();	/* FIXME Should we look for conflicts? */
		video_stream->video_ssrc_peer = 0;	/* FIXME Right now we don't know what this will be */
		video_stream->video_ssrc_peer_rtx = 0;		/* FIXME Right now we don't know if and what this will be */
		video_stream->video_ssrc_peer_sim_1 = 0;	/* FIXME Right now we don't know if and what this will be */
		video_stream->video_ssrc_peer_sim_2 = 0;	/* FIXME Right now we don't know if and what this will be */
		video_stream->audio_ssrc = 0;
		video_stream->audio_ssrc_peer = 0;
		video_stream->video_rtcp_ctx = g_malloc0(sizeof(rtcp_context));
		if(video_stream->video_rtcp_ctx == NULL) {
			JANUS_LOG(LOG_FATAL, "Memory error!\n");
			return -1;
		}
		video_stream->video_rtcp_ctx->tb = 90000;
		video_stream->components = g_hash_table_new(NULL, NULL);
		video_stream->noerrorlog = FALSE;
		janus_mutex_init(&video_stream->mutex);
		g_hash_table_insert(handle->streams, GUINT_TO_POINTER(handle->video_id), video_stream);
		if(!have_turnrest_credentials) {
			/* No TURN REST API server and credentials, any static ones? */
			if(janus_turn_server != NULL) {
				/* We need relay candidates as well */
				gboolean ok = nice_agent_set_relay_info(handle->agent, handle->video_id, 1,
					janus_turn_server, janus_turn_port, janus_turn_user, janus_turn_pwd, janus_turn_type);
				if(!ok) {
					JANUS_LOG(LOG_WARN, "Could not set TURN server, is the address correct? (%s:%"SCNu16")\n",
						janus_turn_server, janus_turn_port);
				}
			}
#ifdef HAVE_LIBCURL
		} else {
			/* We need relay candidates as well: add all those we got */
			GList *server = turnrest_credentials->servers;
			while(server != NULL) {
				janus_turnrest_instance *instance = (janus_turnrest_instance *)server->data;
				gboolean ok = nice_agent_set_relay_info(handle->agent, handle->video_id, 1,
					instance->server, instance->port,
					turnrest_credentials->username, turnrest_credentials->password,
					instance->transport);
				if(!ok) {
					JANUS_LOG(LOG_WARN, "Could not set TURN server, is the address correct? (%s:%"SCNu16")\n",
						instance->server, instance->port);
				}
				server = server->next;
			}
#endif
		}
		handle->video_stream = video_stream;
		janus_ice_component *video_rtp = (janus_ice_component *)g_malloc0(sizeof(janus_ice_component));
		if(video_rtp == NULL) {
			JANUS_LOG(LOG_FATAL, "Memory error!\n");
			return -1;
		}
		g_atomic_int_set(&video_rtp->destroyed, 0);
		janus_refcount_init(&video_rtp->ref, janus_ice_component_free);
		video_rtp->stream = video_stream;
		janus_refcount_increase(&video_stream->ref);
		video_rtp->stream_id = video_stream->stream_id;
		video_rtp->component_id = 1;
		video_rtp->candidates = NULL;
		video_rtp->local_candidates = NULL;
		video_rtp->remote_candidates = NULL;
		video_rtp->selected_pair = NULL;
		video_rtp->process_started = FALSE;
		video_rtp->icestate_source = NULL;
		video_rtp->icefailed_detected = 0;
		video_rtp->dtlsrt_source = NULL;
		video_rtp->dtls = NULL;
		video_rtp->do_audio_nacks = FALSE;
		video_rtp->do_video_nacks = FALSE;
		video_rtp->retransmit_buffer = NULL;
		video_rtp->retransmit_log_ts = 0;
		video_rtp->retransmit_recent_cnt = 0;
		video_rtp->nack_sent_log_ts = 0;
		video_rtp->nack_sent_recent_cnt = 0;
		video_rtp->last_seqs_audio = NULL;
		video_rtp->last_seqs_video = NULL;
		janus_ice_stats_reset(&video_rtp->in_stats);
		janus_ice_stats_reset(&video_rtp->out_stats);
		janus_mutex_init(&video_rtp->mutex);
		g_hash_table_insert(video_stream->components, GUINT_TO_POINTER(1), video_rtp);
		video_stream->rtp_component = video_rtp;
#ifdef HAVE_PORTRANGE
		/* FIXME: libnice supports this since 0.1.0, but the 0.1.3 on Fedora fails with an undefined reference! */
		nice_agent_set_port_range(handle->agent, handle->video_id, 1, rtp_range_min, rtp_range_max);
#endif
		janus_ice_component *video_rtcp = NULL;
		if(!janus_flags_is_set(&handle->webrtc_flags, JANUS_ICE_HANDLE_WEBRTC_RTCPMUX)) {
			video_rtcp = (janus_ice_component *)g_malloc0(sizeof(janus_ice_component));
			if(video_rtcp == NULL) {
				JANUS_LOG(LOG_FATAL, "Memory error!\n");
				return -1;
			}
			g_atomic_int_set(&video_rtcp->destroyed, 0);
			janus_refcount_init(&video_rtcp->ref, janus_ice_component_free);
			if(!have_turnrest_credentials) {
				/* No TURN REST API server and credentials, any static ones? */
				if(janus_turn_server != NULL) {
					/* We need relay candidates as well */
					gboolean ok = nice_agent_set_relay_info(handle->agent, handle->video_id, 2,
						janus_turn_server, janus_turn_port, janus_turn_user, janus_turn_pwd, janus_turn_type);
					if(!ok) {
						JANUS_LOG(LOG_WARN, "Could not set TURN server, is the address correct? (%s:%"SCNu16")\n",
							janus_turn_server, janus_turn_port);
					}
				}
#ifdef HAVE_LIBCURL
			} else {
				/* We need relay candidates as well: add all those we got */
				GList *server = turnrest_credentials->servers;
				while(server != NULL) {
					janus_turnrest_instance *instance = (janus_turnrest_instance *)server->data;
					gboolean ok = nice_agent_set_relay_info(handle->agent, handle->video_id, 2,
						instance->server, instance->port,
						turnrest_credentials->username, turnrest_credentials->password,
						instance->transport);
					if(!ok) {
						JANUS_LOG(LOG_WARN, "Could not set TURN server, is the address correct? (%s:%"SCNu16")\n",
							instance->server, instance->port);
					}
					server = server->next;
				}
#endif
			}
			video_rtcp->stream = video_stream;
			janus_refcount_increase(&video_stream->ref);
			video_rtcp->stream_id = video_stream->stream_id;
			video_rtcp->component_id = 2;
			video_rtcp->candidates = NULL;
			video_rtcp->local_candidates = NULL;
			video_rtcp->remote_candidates = NULL;
			video_rtcp->selected_pair = NULL;
			video_rtcp->process_started = FALSE;
			video_rtcp->icestate_source = NULL;
			video_rtcp->icefailed_detected = 0;
			video_rtcp->dtlsrt_source = NULL;
			video_rtcp->dtls = NULL;
			video_rtcp->do_audio_nacks = FALSE;
			video_rtcp->do_video_nacks = FALSE;
			video_rtcp->retransmit_buffer = NULL;
			video_rtcp->retransmit_log_ts = 0;
			video_rtcp->retransmit_recent_cnt = 0;
			janus_ice_stats_reset(&video_rtcp->in_stats);
			janus_ice_stats_reset(&video_rtcp->out_stats);
			janus_mutex_init(&video_rtcp->mutex);
			g_hash_table_insert(video_stream->components, GUINT_TO_POINTER(2), video_rtcp);
			video_stream->rtcp_component = video_rtcp;
#ifdef HAVE_PORTRANGE
			/* FIXME: libnice supports this since 0.1.0, but the 0.1.3 on Fedora fails with an undefined reference! */
			nice_agent_set_port_range(handle->agent, handle->video_id, 2, rtp_range_min, rtp_range_max);
#endif
		}
		nice_agent_gather_candidates(handle->agent, handle->video_id);
		nice_agent_attach_recv(handle->agent, handle->video_id, 1, g_main_loop_get_context (handle->iceloop), janus_ice_cb_nice_recv, video_rtp);
		if(!janus_flags_is_set(&handle->webrtc_flags, JANUS_ICE_HANDLE_WEBRTC_RTCPMUX) && video_rtcp != NULL)
			nice_agent_attach_recv(handle->agent, handle->video_id, 2, g_main_loop_get_context (handle->iceloop), janus_ice_cb_nice_recv, video_rtcp);
	}
#ifndef HAVE_SCTP
	handle->data_id = 0;
	handle->data_stream = NULL;
#else
	if(data && ((!audio && !video) || !janus_flags_is_set(&handle->webrtc_flags, JANUS_ICE_HANDLE_WEBRTC_BUNDLE))) {
		/* Add a SCTP/DataChannel stream */
		handle->streams_num++;
		handle->data_id = nice_agent_add_stream (handle->agent, 1);
		janus_ice_stream *data_stream = (janus_ice_stream *)g_malloc0(sizeof(janus_ice_stream));
		if(data_stream == NULL) {
			JANUS_LOG(LOG_FATAL, "Memory error!\n");
			return -1;
		}
		g_atomic_int_set(&data_stream->destroyed, 0);
		janus_refcount_init(&data_stream->ref, janus_ice_stream_free);
		handle->data_mid = NULL;
		if(!have_turnrest_credentials) {
			/* No TURN REST API server and credentials, any static ones? */
			if(janus_turn_server != NULL) {
				/* We need relay candidates as well */
				gboolean ok = nice_agent_set_relay_info(handle->agent, handle->data_id, 1,
					janus_turn_server, janus_turn_port, janus_turn_user, janus_turn_pwd, janus_turn_type);
				if(!ok) {
					JANUS_LOG(LOG_WARN, "Could not set TURN server, is the address correct? (%s:%"SCNu16")\n",
						janus_turn_server, janus_turn_port);
				}
			}
#ifdef HAVE_LIBCURL
		} else {
			/* We need relay candidates as well: add all those we got */
			GList *server = turnrest_credentials->servers;
			while(server != NULL) {
				janus_turnrest_instance *instance = (janus_turnrest_instance *)server->data;
				gboolean ok = nice_agent_set_relay_info(handle->agent, handle->data_id, 1,
					instance->server, instance->port,
					turnrest_credentials->username, turnrest_credentials->password,
					instance->transport);
				if(!ok) {
					JANUS_LOG(LOG_WARN, "Could not set TURN server, is the address correct? (%s:%"SCNu16")\n",
						instance->server, instance->port);
				}
				server = server->next;
			}
#endif
		}
		data_stream->handle = handle;
		janus_refcount_increase(&handle->ref);
		data_stream->stream_id = handle->data_id;
		data_stream->cdone = 0;
		data_stream->payload_type = -1;
		data_stream->disabled = FALSE;
		/* FIXME By default, if we're being called we're DTLS clients, but this may be changed by ICE... */
		data_stream->dtls_role = offer ? JANUS_DTLS_ROLE_CLIENT : JANUS_DTLS_ROLE_ACTPASS;
		data_stream->components = g_hash_table_new(NULL, NULL);
		data_stream->noerrorlog = FALSE;
		janus_mutex_init(&data_stream->mutex);
		g_hash_table_insert(handle->streams, GUINT_TO_POINTER(handle->data_id), data_stream);
		handle->data_stream = data_stream;
		janus_ice_component *data_component = (janus_ice_component *)g_malloc0(sizeof(janus_ice_component));
		if(data_component == NULL) {
			JANUS_LOG(LOG_FATAL, "Memory error!\n");
			return -1;
		}
		g_atomic_int_set(&data_component->destroyed, 0);
		janus_refcount_init(&data_component->ref, janus_ice_component_free);
		data_component->stream = data_stream;
		janus_refcount_increase(&data_stream->ref);
		data_component->stream_id = data_stream->stream_id;
		data_component->component_id = 1;
		data_component->candidates = NULL;
		data_component->local_candidates = NULL;
		data_component->remote_candidates = NULL;
		data_component->selected_pair = NULL;
		data_component->process_started = FALSE;
		data_component->icestate_source = NULL;
		data_component->icefailed_detected = 0;
		data_component->dtlsrt_source = NULL;
		data_component->dtls = NULL;
		data_component->do_audio_nacks = FALSE;
		data_component->do_video_nacks = FALSE;
		data_component->retransmit_buffer = NULL;
		data_component->retransmit_log_ts = 0;
		data_component->retransmit_recent_cnt = 0;
		janus_ice_stats_reset(&data_component->in_stats);
		janus_ice_stats_reset(&data_component->out_stats);
		janus_mutex_init(&data_component->mutex);
		g_hash_table_insert(data_stream->components, GUINT_TO_POINTER(1), data_component);
		data_stream->rtp_component = data_component;	/* We use the component called 'RTP' for data */
#ifdef HAVE_PORTRANGE
		/* FIXME: libnice supports this since 0.1.0, but the 0.1.3 on Fedora fails with an undefined reference! */
		nice_agent_set_port_range(handle->agent, handle->data_id, 1, rtp_range_min, rtp_range_max);
#endif
		nice_agent_gather_candidates(handle->agent, handle->data_id);
		nice_agent_attach_recv(handle->agent, handle->data_id, 1, g_main_loop_get_context (handle->iceloop), janus_ice_cb_nice_recv, data_component);
	}
#endif
#ifdef HAVE_LIBCURL
	if(turnrest_credentials != NULL) {
		janus_turnrest_response_destroy(turnrest_credentials);
		turnrest_credentials = NULL;
	}
#endif
	GError *error = NULL;
	char tname[16];
	g_snprintf(tname, sizeof(tname), "iceloop %"SCNu64, handle->handle_id);
	handle->icethread = g_thread_try_new(tname, &janus_ice_thread, handle, &error);
	if(error != NULL) {
		/* FIXME We should clear some resources... */
		JANUS_LOG(LOG_ERR, "[%"SCNu64"] Got error %d (%s) trying to launch the ICE thread...\n", handle->handle_id, error->code, error->message ? error->message : "??");
		janus_flags_clear(&handle->webrtc_flags, JANUS_ICE_HANDLE_WEBRTC_HAS_AGENT);
		return -1;
	}
	return 0;
}

void *janus_ice_send_thread(void *data) {
	janus_ice_handle *handle = (janus_ice_handle *)data;
	janus_session *session = (janus_session *)handle->session;
	JANUS_LOG(LOG_VERB, "[%"SCNu64"] ICE send thread started...; %p\n", handle->handle_id, handle);
	janus_ice_queued_packet *pkt = NULL;
	gint64 before = janus_get_monotonic_time(),
		audio_rtcp_last_rr = before, audio_rtcp_last_sr = before, audio_last_event = before,
		video_rtcp_last_rr = before, video_rtcp_last_sr = before, video_last_event = before,
		last_srtp_summary = before, last_nack_cleanup = before;
	while(!janus_flags_is_set(&handle->webrtc_flags, JANUS_ICE_HANDLE_WEBRTC_STOP)) {
		if(handle->queued_packets != NULL) {
			pkt = g_async_queue_timeout_pop(handle->queued_packets, 500000);
		} else {
			g_usleep(100000);
		}
		if(pkt == &janus_ice_dtls_alert) {
			/* The session is over, send an alert on all streams and components */
			if(handle->streams != NULL) {
				if(handle->audio_stream) {
					janus_ice_stream *stream = handle->audio_stream;
					if(stream->rtp_component)
						janus_dtls_srtp_send_alert(stream->rtp_component->dtls);
					if(stream->rtcp_component)
						janus_dtls_srtp_send_alert(stream->rtcp_component->dtls);
				}
				if(handle->video_stream) {
					janus_ice_stream *stream = handle->video_stream;
					if(stream->rtp_component)
						janus_dtls_srtp_send_alert(stream->rtp_component->dtls);
					if(stream->rtcp_component)
						janus_dtls_srtp_send_alert(stream->rtcp_component->dtls);
				}
				if(handle->data_stream) {
					janus_ice_stream *stream = handle->data_stream;
					if(stream->rtp_component)
						janus_dtls_srtp_send_alert(stream->rtp_component->dtls);
					if(stream->rtcp_component)
						janus_dtls_srtp_send_alert(stream->rtcp_component->dtls);
				}
			}
			while(g_async_queue_length(handle->queued_packets) > 0) {
				pkt = g_async_queue_try_pop(handle->queued_packets);
				if(pkt != NULL && pkt != &janus_ice_dtls_alert) {
					g_free(pkt->data);
					pkt->data = NULL;
					g_free(pkt);
					pkt = NULL;
				}
			}
			if(handle->iceloop != NULL && g_main_loop_is_running(handle->iceloop)) {
				g_main_loop_quit(handle->iceloop);
				if (handle->icectx != NULL) {
					g_main_context_wakeup(handle->icectx);
				}
			}
			continue;
		}
		if(!janus_flags_is_set(&handle->webrtc_flags, JANUS_ICE_HANDLE_WEBRTC_READY)) {
			if(pkt)
				g_free(pkt->data);
			g_free(pkt);
			pkt = NULL;
			continue;
		}
		/* First of all, let's see if everything's fine on the recv side */
		gint64 now = janus_get_monotonic_time();
		if(no_media_timer > 0 && now-before >= G_USEC_PER_SEC) {
			if(handle->audio_stream && handle->audio_stream->rtp_component) {
				janus_ice_component *component = handle->audio_stream->rtp_component;
				GList *lastitem = g_list_last(component->in_stats.audio_bytes_lastsec);
				janus_ice_stats_item *last = lastitem ? ((janus_ice_stats_item *)lastitem->data) : NULL;
				if(!component->in_stats.audio_notified_lastsec && last && now-last->when >= (gint64)no_media_timer*G_USEC_PER_SEC) {
					/* We missed more than no_second_timer seconds of audio! */
					component->in_stats.audio_notified_lastsec = TRUE;
					JANUS_LOG(LOG_WARN, "[%"SCNu64"] Didn't receive audio for more than %d seconds...\n", handle->handle_id, no_media_timer);
					janus_ice_notify_media(handle, FALSE, FALSE);
				}
				if(!component->in_stats.video_notified_lastsec && janus_flags_is_set(&handle->webrtc_flags, JANUS_ICE_HANDLE_WEBRTC_BUNDLE)) {
					lastitem = g_list_last(component->in_stats.video_bytes_lastsec);
					last = lastitem ? ((janus_ice_stats_item *)lastitem->data) : NULL;
					if(last && now-last->when >= (gint64)no_media_timer*G_USEC_PER_SEC) {
						/* We missed more than no_second_timer seconds of video! */
						component->in_stats.video_notified_lastsec = TRUE;
						JANUS_LOG(LOG_WARN, "[%"SCNu64"] Didn't receive video for more than %d seconds...\n", handle->handle_id, no_media_timer);
						janus_ice_notify_media(handle, TRUE, FALSE);
					}
				}
			}
			if(handle->video_stream && handle->video_stream->rtp_component) {
				janus_ice_component *component = handle->video_stream->rtp_component;
				GList *lastitem = g_list_last(component->in_stats.video_bytes_lastsec);
				janus_ice_stats_item *last = lastitem ? ((janus_ice_stats_item *)lastitem->data) : NULL;
				if(!component->in_stats.video_notified_lastsec && last && now-last->when >= (gint64)no_media_timer*G_USEC_PER_SEC) {
					/* We missed more than no_second_timer seconds of video! */
					component->in_stats.video_notified_lastsec = TRUE;
					JANUS_LOG(LOG_WARN, "[%"SCNu64"] Didn't receive video for more than a second...\n", handle->handle_id);
					janus_ice_notify_media(handle, TRUE, FALSE);
				}
			}
			before = now;
		}
		/* Let's check if it's time to send a RTCP RR as well */
		if(now-audio_rtcp_last_rr >= 5*G_USEC_PER_SEC) {
			janus_ice_stream *stream = handle->audio_stream;
			if(handle->audio_stream && stream->audio_rtcp_ctx && stream->audio_rtcp_ctx->rtp_recvd) {
				/* Create a RR */
				int rrlen = 32;
				char rtcpbuf[32];
				memset(rtcpbuf, 0, sizeof(rtcpbuf));
				rtcp_rr *rr = (rtcp_rr *)&rtcpbuf;
				rr->header.version = 2;
				rr->header.type = RTCP_RR;
				rr->header.rc = 1;
				rr->header.length = htons((rrlen/4)-1);
				janus_rtcp_report_block(stream->audio_rtcp_ctx, &rr->rb[0]);
				/* Enqueue it, we'll send it later */
				janus_ice_relay_rtcp_internal(handle, 0, rtcpbuf, 32, FALSE);
			}
			audio_rtcp_last_rr = now;
		}
		if(now-video_rtcp_last_rr >= 5*G_USEC_PER_SEC) {
			janus_ice_stream *stream = janus_flags_is_set(&handle->webrtc_flags, JANUS_ICE_HANDLE_WEBRTC_BUNDLE) ? (handle->audio_stream ? handle->audio_stream : handle->video_stream) : (handle->video_stream);
			if(stream) {
				if(stream->video_rtcp_ctx && stream->video_rtcp_ctx->rtp_recvd) {
					/* Create a RR */
					int rrlen = 32;
					char rtcpbuf[32];
					memset(rtcpbuf, 0, sizeof(rtcpbuf));
					rtcp_rr *rr = (rtcp_rr *)&rtcpbuf;
					rr->header.version = 2;
					rr->header.type = RTCP_RR;
					rr->header.rc = 1;
					rr->header.length = htons((rrlen/4)-1);
					janus_rtcp_report_block(stream->video_rtcp_ctx, &rr->rb[0]);
					/* Enqueue it, we'll send it later */
					janus_ice_relay_rtcp_internal(handle, 1, rtcpbuf, 32, FALSE);
				}
			}
			video_rtcp_last_rr = now;
		}
		/* Do the same with SR/SDES */
		if(now-audio_rtcp_last_sr >= 5*G_USEC_PER_SEC) {
			janus_ice_stream *stream = handle->audio_stream;
			if(stream && stream->rtp_component && stream->rtp_component->out_stats.audio_packets > 0) {
				/* Create a SR/SDES compound */
				int srlen = 28;
				int sdeslen = 20;
				char rtcpbuf[srlen+sdeslen];
				memset(rtcpbuf, 0, sizeof(rtcpbuf));
				rtcp_sr *sr = (rtcp_sr *)&rtcpbuf;
				sr->header.version = 2;
				sr->header.type = RTCP_SR;
				sr->header.rc = 0;
				sr->header.length = htons((srlen/4)-1);
				struct timeval tv;
				gettimeofday(&tv, NULL);
				uint32_t s = tv.tv_sec + 2208988800u;
				uint32_t u = tv.tv_usec;
				uint32_t f = (u << 12) + (u << 8) - ((u * 3650) >> 6);
				sr->si.ntp_ts_msw = htonl(s);
				sr->si.ntp_ts_lsw = htonl(f);
				/* Compute an RTP timestamp coherent with the NTP one */
				rtcp_context *rtcp_ctx = stream->audio_rtcp_ctx;
				if(rtcp_ctx == NULL) {
					sr->si.rtp_ts = htonl(stream->audio_last_ts);	/* FIXME */
				} else {
					int64_t ntp = tv.tv_sec*G_USEC_PER_SEC + tv.tv_usec;
					uint32_t rtp_ts = ((ntp-stream->audio_first_ntp_ts)/1000)*(rtcp_ctx->tb/1000) + stream->audio_first_rtp_ts;
					sr->si.rtp_ts = htonl(rtp_ts);
				}
				sr->si.s_packets = htonl(stream->rtp_component->out_stats.audio_packets);
				sr->si.s_octets = htonl(stream->rtp_component->out_stats.audio_bytes);
				rtcp_sdes *sdes = (rtcp_sdes *)&rtcpbuf[28];
				janus_rtcp_sdes((char *)sdes, sdeslen, "janusaudio", 10);
				/* Enqueue it, we'll send it later */
				janus_ice_relay_rtcp_internal(handle, 0, rtcpbuf, srlen+sdeslen, FALSE);
			}
			audio_rtcp_last_sr = now;
		}
		if(now-video_rtcp_last_sr >= 5*G_USEC_PER_SEC) {
			janus_ice_stream *stream = janus_flags_is_set(&handle->webrtc_flags, JANUS_ICE_HANDLE_WEBRTC_BUNDLE) ? (handle->audio_stream ? handle->audio_stream : handle->video_stream) : (handle->video_stream);
			if(stream && stream->rtp_component && stream->rtp_component->out_stats.video_packets > 0) {
				/* Create a SR/SDES compound */
				int srlen = 28;
				int sdeslen = 20;
				char rtcpbuf[srlen+sdeslen];
				memset(rtcpbuf, 0, sizeof(rtcpbuf));
				rtcp_sr *sr = (rtcp_sr *)&rtcpbuf;
				sr->header.version = 2;
				sr->header.type = RTCP_SR;
				sr->header.rc = 0;
				sr->header.length = htons((srlen/4)-1);
				struct timeval tv;
				gettimeofday(&tv, NULL);
				uint32_t s = tv.tv_sec + 2208988800u;
				uint32_t u = tv.tv_usec;
				uint32_t f = (u << 12) + (u << 8) - ((u * 3650) >> 6);
				sr->si.ntp_ts_msw = htonl(s);
				sr->si.ntp_ts_lsw = htonl(f);
				/* Compute an RTP timestamp coherent with the NTP one */
				rtcp_context *rtcp_ctx = stream->video_rtcp_ctx;
				if(rtcp_ctx == NULL) {
					sr->si.rtp_ts = htonl(stream->video_last_ts);	/* FIXME */
				} else {
					int64_t ntp = tv.tv_sec*G_USEC_PER_SEC + tv.tv_usec;
					uint32_t rtp_ts = ((ntp-stream->video_first_ntp_ts)/1000)*(rtcp_ctx->tb/1000) + stream->video_first_rtp_ts;
					sr->si.rtp_ts = htonl(rtp_ts);
				}
				sr->si.s_packets = htonl(stream->rtp_component->out_stats.video_packets);
				sr->si.s_octets = htonl(stream->rtp_component->out_stats.video_bytes);
				rtcp_sdes *sdes = (rtcp_sdes *)&rtcpbuf[28];
				janus_rtcp_sdes((char *)sdes, sdeslen, "janusvideo", 10);
				/* Enqueue it, we'll send it later */
				janus_ice_relay_rtcp_internal(handle, 1, rtcpbuf, srlen+sdeslen, FALSE);
			}
			video_rtcp_last_sr = now;
		}
		/* We tell event handlers once per second about RTCP-related stuff
		 * FIXME Should we really do this here? Would this slow down this thread and add delay? */
		if(janus_ice_event_stats_period > 0 && now-audio_last_event >= (gint64)janus_ice_event_stats_period*G_USEC_PER_SEC) {
			if(janus_events_is_enabled() && janus_flags_is_set(&handle->webrtc_flags, JANUS_ICE_HANDLE_WEBRTC_HAS_AUDIO)) {
				janus_ice_stream *stream = handle->audio_stream;
				if(stream && stream->audio_rtcp_ctx) {
					json_t *info = json_object();
					json_object_set_new(info, "media", json_string("audio"));
					json_object_set_new(info, "base", json_integer(stream->audio_rtcp_ctx->tb));
					json_object_set_new(info, "lsr", json_integer(janus_rtcp_context_get_lsr(stream->audio_rtcp_ctx)));
					json_object_set_new(info, "lost", json_integer(janus_rtcp_context_get_lost_all(stream->audio_rtcp_ctx, FALSE)));
					json_object_set_new(info, "lost-by-remote", json_integer(janus_rtcp_context_get_lost_all(stream->audio_rtcp_ctx, TRUE)));
					json_object_set_new(info, "jitter-local", json_integer(janus_rtcp_context_get_jitter(stream->audio_rtcp_ctx, FALSE)));
					json_object_set_new(info, "jitter-remote", json_integer(janus_rtcp_context_get_jitter(stream->audio_rtcp_ctx, TRUE)));
					if(stream->rtp_component) {
						json_object_set_new(info, "packets-received", json_integer(stream->rtp_component->in_stats.audio_packets));
						json_object_set_new(info, "packets-sent", json_integer(stream->rtp_component->out_stats.audio_packets));
						json_object_set_new(info, "bytes-received", json_integer(stream->rtp_component->in_stats.audio_bytes));
						json_object_set_new(info, "bytes-sent", json_integer(stream->rtp_component->out_stats.audio_bytes));
						json_object_set_new(info, "nacks-received", json_integer(stream->rtp_component->in_stats.audio_nacks));
						json_object_set_new(info, "nacks-sent", json_integer(stream->rtp_component->out_stats.audio_nacks));
					}
					janus_events_notify_handlers(JANUS_EVENT_TYPE_MEDIA, session->session_id, handle->handle_id, info);
				}
			}
			audio_last_event = now;
		}
		if(janus_ice_event_stats_period > 0 && now-video_last_event >= (gint64)janus_ice_event_stats_period*G_USEC_PER_SEC) {
			if(janus_events_is_enabled() && janus_flags_is_set(&handle->webrtc_flags, JANUS_ICE_HANDLE_WEBRTC_HAS_VIDEO)) {
				janus_ice_stream *stream = janus_flags_is_set(&handle->webrtc_flags, JANUS_ICE_HANDLE_WEBRTC_BUNDLE) ? (handle->audio_stream ? handle->audio_stream : handle->video_stream) : (handle->video_stream);
				if(stream && stream->video_rtcp_ctx) {
					json_t *info = json_object();
					json_object_set_new(info, "media", json_string("video"));
					json_object_set_new(info, "base", json_integer(stream->video_rtcp_ctx->tb));
					json_object_set_new(info, "lsr", json_integer(janus_rtcp_context_get_lsr(stream->video_rtcp_ctx)));
					json_object_set_new(info, "lost", json_integer(janus_rtcp_context_get_lost_all(stream->video_rtcp_ctx, FALSE)));
					json_object_set_new(info, "lost-by-remote", json_integer(janus_rtcp_context_get_lost_all(stream->video_rtcp_ctx, TRUE)));
					json_object_set_new(info, "jitter-local", json_integer(janus_rtcp_context_get_jitter(stream->video_rtcp_ctx, FALSE)));
					json_object_set_new(info, "jitter-remote", json_integer(janus_rtcp_context_get_jitter(stream->video_rtcp_ctx, TRUE)));
					if(stream->rtp_component) {
						json_object_set_new(info, "packets-received", json_integer(stream->rtp_component->in_stats.video_packets));
						json_object_set_new(info, "packets-sent", json_integer(stream->rtp_component->out_stats.video_packets));
						json_object_set_new(info, "bytes-received", json_integer(stream->rtp_component->in_stats.video_bytes));
						json_object_set_new(info, "bytes-sent", json_integer(stream->rtp_component->out_stats.video_bytes));
						json_object_set_new(info, "nacks-received", json_integer(stream->rtp_component->in_stats.video_nacks));
						json_object_set_new(info, "nacks-sent", json_integer(stream->rtp_component->out_stats.video_nacks));
					}
					janus_events_notify_handlers(JANUS_EVENT_TYPE_MEDIA, session->session_id, handle->handle_id, info);
				}
			}
			video_last_event = now;
		}
		/* Should we clean up old NACK buffers? (we check each 1/4 of the max_nack_queue time) */
		if(max_nack_queue > 0 && (now-last_nack_cleanup >= (max_nack_queue*250))) {
			/* Check if we do for both streams */
			janus_cleanup_nack_buffer(now, handle->audio_stream);
			janus_cleanup_nack_buffer(now, handle->video_stream);
			last_nack_cleanup = now;
		}
		/* Check if we should also print a summary of SRTP-related errors */
		if(now-last_srtp_summary >= (2*G_USEC_PER_SEC)) {
			if(handle->srtp_errors_count > 0) {
				JANUS_LOG(LOG_ERR, "[%"SCNu64"] Got %d SRTP/SRTCP errors in the last few seconds (last error: %s)\n",
					handle->handle_id, handle->srtp_errors_count, janus_srtp_error_str(handle->last_srtp_error));
				handle->srtp_errors_count = 0;
				handle->last_srtp_error = 0;
			}
			last_srtp_summary = now;
		}

		/* Now let's get on with the packets */
		if(pkt == NULL) {
			continue;
		}
		if(pkt->data == NULL) {
			g_free(pkt);
			pkt = NULL;
			continue;
		}
		if(pkt->control) {
			/* RTCP */
			int video = (pkt->type == JANUS_ICE_PACKET_VIDEO);
			janus_ice_stream *stream = janus_flags_is_set(&handle->webrtc_flags, JANUS_ICE_HANDLE_WEBRTC_BUNDLE) ? (handle->audio_stream ? handle->audio_stream : handle->video_stream) : (video ? handle->video_stream : handle->audio_stream);
			if(!stream) {
				g_free(pkt->data);
				pkt->data = NULL;
				g_free(pkt);
				pkt = NULL;
				continue;
			}
			janus_ice_component *component = janus_flags_is_set(&handle->webrtc_flags, JANUS_ICE_HANDLE_WEBRTC_RTCPMUX) ? stream->rtp_component : stream->rtcp_component;
			if(!component) {
				g_free(pkt->data);
				pkt->data = NULL;
				g_free(pkt);
				pkt = NULL;
				continue;
			}
			if(!stream->cdone) {
				if(!janus_flags_is_set(&handle->webrtc_flags, JANUS_ICE_HANDLE_WEBRTC_ALERT) && !stream->noerrorlog) {
					JANUS_LOG(LOG_ERR, "[%"SCNu64"]     %s candidates not gathered yet for stream??\n", handle->handle_id, video ? "video" : "audio");
					stream->noerrorlog = TRUE;	/* Don't flood with the same error all over again */
				}
				g_free(pkt->data);
				pkt->data = NULL;
				g_free(pkt);
				pkt = NULL;
				continue;
			}
			stream->noerrorlog = FALSE;
			if(!component->dtls || !component->dtls->srtp_valid || !component->dtls->srtp_out) {
				if(!janus_flags_is_set(&handle->webrtc_flags, JANUS_ICE_HANDLE_WEBRTC_ALERT) && !component->noerrorlog) {
					JANUS_LOG(LOG_WARN, "[%"SCNu64"]     %s stream (#%u) component has no valid SRTP session (yet?)\n", handle->handle_id, video ? "video" : "audio", stream->stream_id);
					component->noerrorlog = TRUE;	/* Don't flood with the same error all over again */
				}
				g_free(pkt->data);
				pkt->data = NULL;
				g_free(pkt);
				pkt = NULL;
				continue;
			}
			component->noerrorlog = FALSE;
			if(pkt->encrypted) {
				/* Already SRTCP */
				int sent = nice_agent_send(handle->agent, stream->stream_id, component->component_id, pkt->length, (const gchar *)pkt->data);
				if(sent < pkt->length) {
					JANUS_LOG(LOG_ERR, "[%"SCNu64"] ... only sent %d bytes? (was %d)\n", handle->handle_id, sent, pkt->length);
				}
			} else {
				/* Check if there's anything we need to do before sending */
				uint32_t bitrate = janus_rtcp_get_remb(pkt->data, pkt->length);
				if(bitrate > 0) {
					/* There's a REMB, prepend a RR as it won't work otherwise */
					int rrlen = 32;
					char *rtcpbuf = g_malloc0(rrlen+pkt->length);
					memset(rtcpbuf, 0, rrlen+pkt->length);
					rtcp_rr *rr = (rtcp_rr *)rtcpbuf;
					rr->header.version = 2;
					rr->header.type = RTCP_RR;
					rr->header.rc = 0;
					rr->header.length = htons((rrlen/4)-1);
					janus_ice_stream *stream = janus_flags_is_set(&handle->webrtc_flags, JANUS_ICE_HANDLE_WEBRTC_BUNDLE) ? (handle->audio_stream ? handle->audio_stream : handle->video_stream) : (handle->video_stream);
					if(stream && stream->video_rtcp_ctx && stream->video_rtcp_ctx->rtp_recvd) {
						rr->header.rc = 1;
						janus_rtcp_report_block(stream->video_rtcp_ctx, &rr->rb[0]);
					}
					/* Append REMB */
					memcpy(rtcpbuf+rrlen, pkt->data, pkt->length);
					/* If we're simulcasting, set the extra SSRCs (the first one will be set by janus_rtcp_fix_ssrc) */
					if(stream->video_ssrc_peer_sim_1 && pkt->length >= 28) {
						rtcp_fb *rtcpfb = (rtcp_fb *)(rtcpbuf+rrlen);
						rtcp_remb *remb = (rtcp_remb *)rtcpfb->fci;
						remb->ssrc[1] = htonl(stream->video_ssrc_peer_sim_1);
						if(stream->video_ssrc_peer_sim_2 && pkt->length >= 32) {
							remb->ssrc[2] = htonl(stream->video_ssrc_peer_sim_2);
						}
					}
					/* Free old packet and update */
					char *prev_data = pkt->data;
					pkt->data = rtcpbuf;
					pkt->length = rrlen+pkt->length;
					g_clear_pointer(&prev_data, g_free);
				}
				/* FIXME Copy in a buffer and fix SSRC */
				char sbuf[JANUS_BUFSIZE];
				memcpy(sbuf, pkt->data, pkt->length);
				/* Fix all SSRCs! */
				if(!janus_flags_is_set(&handle->webrtc_flags, JANUS_ICE_HANDLE_WEBRTC_PLAN_B)) {
					JANUS_LOG(LOG_HUGE, "[%"SCNu64"] Fixing SSRCs (local %u, peer %u)\n", handle->handle_id,
						video ? stream->video_ssrc : stream->audio_ssrc,
						video ? stream->video_ssrc_peer : stream->audio_ssrc_peer);
					janus_rtcp_fix_ssrc(NULL, sbuf, pkt->length, 1,
						video ? stream->video_ssrc : stream->audio_ssrc,
						video ? stream->video_ssrc_peer : stream->audio_ssrc_peer);
				} else {
					/* Plan B involved, we trust the plugin to set the right 'local' SSRC and we don't mess with it */
					JANUS_LOG(LOG_HUGE, "[%"SCNu64"] Fixing peer SSRC (Plan B, peer %u)\n", handle->handle_id,
						video ? stream->video_ssrc_peer : stream->audio_ssrc_peer);
					janus_rtcp_fix_ssrc(NULL, sbuf, pkt->length, 1, 0,
						video ? stream->video_ssrc_peer : stream->audio_ssrc_peer);
				}
				/* Do we need to dump this packet for debugging? */
				if(g_atomic_int_get(&handle->dump_packets))
					janus_text2pcap_dump(handle->text2pcap, JANUS_TEXT2PCAP_RTCP, FALSE, sbuf, pkt->length,
						"[session=%"SCNu64"][handle=%"SCNu64"]", session->session_id, handle->handle_id);
				/* Encrypt SRTCP */
				int protected = pkt->length;
				int res = 0;
				if(!janus_flags_is_set(&handle->webrtc_flags, JANUS_ICE_HANDLE_WEBRTC_PLAN_B)) {
					res = srtp_protect_rtcp(component->dtls->srtp_out, sbuf, &protected);
				} else {
					/* We need to make sure different sources don't use the SRTP context at the same time */
					janus_mutex_lock(&component->dtls->srtp_mutex);
					res = srtp_protect_rtcp(component->dtls->srtp_out, sbuf, &protected);
					janus_mutex_unlock(&component->dtls->srtp_mutex);
				}
				if(res != srtp_err_status_ok) {
					/* We don't spam the logs for every SRTP error: just take note of this, and print a summary later */
					handle->srtp_errors_count++;
					handle->last_srtp_error = res;
					/* If we're debugging, though, print every occurrence */
					JANUS_LOG(LOG_DBG, "[%"SCNu64"] ... SRTCP protect error... %s (len=%d-->%d)...\n", handle->handle_id, janus_srtp_error_str(res), pkt->length, protected);
				} else {
					/* Shoot! */
					int sent = nice_agent_send(handle->agent, stream->stream_id, component->component_id, protected, sbuf);
					if(sent < protected) {
						JANUS_LOG(LOG_ERR, "[%"SCNu64"] ... only sent %d bytes? (was %d)\n", handle->handle_id, sent, protected);
					}
				}
			}
			g_free(pkt->data);
			g_free(pkt);
			continue;
		} else {
			/* RTP or data */
			if(pkt->type == JANUS_ICE_PACKET_AUDIO || pkt->type == JANUS_ICE_PACKET_VIDEO) {
				/* RTP */
				int video = (pkt->type == JANUS_ICE_PACKET_VIDEO);
				janus_ice_stream *stream = janus_flags_is_set(&handle->webrtc_flags, JANUS_ICE_HANDLE_WEBRTC_BUNDLE) ? (handle->audio_stream ? handle->audio_stream : handle->video_stream) : (video ? handle->video_stream : handle->audio_stream);
				if(!stream) {
					g_free(pkt->data);
					pkt->data = NULL;
					g_free(pkt);
					pkt = NULL;
					continue;
				}
				janus_ice_component *component = stream->rtp_component;
				if(!component) {
					g_free(pkt->data);
					pkt->data = NULL;
					g_free(pkt);
					pkt = NULL;
					continue;
				}
				if(!stream->cdone) {
					if(!janus_flags_is_set(&handle->webrtc_flags, JANUS_ICE_HANDLE_WEBRTC_ALERT) && !stream->noerrorlog) {
						JANUS_LOG(LOG_ERR, "[%"SCNu64"]     %s candidates not gathered yet for stream??\n", handle->handle_id, video ? "video" : "audio");
						stream->noerrorlog = TRUE;	/* Don't flood with the same error all over again */
					}
					g_free(pkt->data);
					pkt->data = NULL;
					g_free(pkt);
					pkt = NULL;
					continue;
				}
				stream->noerrorlog = FALSE;
				if(!component->dtls || !component->dtls->srtp_valid || !component->dtls->srtp_out) {
					if(!janus_flags_is_set(&handle->webrtc_flags, JANUS_ICE_HANDLE_WEBRTC_ALERT) && !component->noerrorlog) {
						JANUS_LOG(LOG_WARN, "[%"SCNu64"]     %s stream component has no valid SRTP session (yet?)\n", handle->handle_id, video ? "video" : "audio");
						component->noerrorlog = TRUE;	/* Don't flood with the same error all over again */
					}
					g_free(pkt->data);
					pkt->data = NULL;
					g_free(pkt);
					pkt = NULL;
					continue;
				}
				component->noerrorlog = FALSE;
				if(pkt->encrypted) {
					/* Already RTP (probably a retransmission?) */
					janus_rtp_header *header = (janus_rtp_header *)pkt->data;
					JANUS_LOG(LOG_HUGE, "[%"SCNu64"] ... Retransmitting seq.nr %"SCNu16"\n\n", handle->handle_id, ntohs(header->seq_number));
					int sent = nice_agent_send(handle->agent, stream->stream_id, component->component_id, pkt->length, (const gchar *)pkt->data);
					if(sent < pkt->length) {
						JANUS_LOG(LOG_ERR, "[%"SCNu64"] ... only sent %d bytes? (was %d)\n", handle->handle_id, sent, pkt->length);
					}
				} else {
					/* FIXME Copy in a buffer and fix SSRC */
					char sbuf[JANUS_BUFSIZE];
					memcpy(sbuf, pkt->data, pkt->length);
					if(!janus_flags_is_set(&handle->webrtc_flags, JANUS_ICE_HANDLE_WEBRTC_PLAN_B)) {
						/* Overwrite SSRC */
						janus_rtp_header *header = (janus_rtp_header *)sbuf;
						header->ssrc = htonl(video ? stream->video_ssrc : stream->audio_ssrc);
					}
					/* Do we need to dump this packet for debugging? */
					if(g_atomic_int_get(&handle->dump_packets))
						janus_text2pcap_dump(handle->text2pcap, JANUS_TEXT2PCAP_RTP, FALSE, sbuf, pkt->length,
							"[session=%"SCNu64"][handle=%"SCNu64"]", session->session_id, handle->handle_id);
					/* Encrypt SRTP */
					int protected = pkt->length;
					int res = srtp_protect(component->dtls->srtp_out, sbuf, &protected);
					if(res != srtp_err_status_ok) {
						/* We don't spam the logs for every SRTP error: just take note of this, and print a summary later */
						handle->srtp_errors_count++;
						handle->last_srtp_error = res;
						/* If we're debugging, though, print every occurrence */
						janus_rtp_header *header = (janus_rtp_header *)sbuf;
						guint32 timestamp = ntohl(header->timestamp);
						guint16 seq = ntohs(header->seq_number);
						JANUS_LOG(LOG_DBG, "[%"SCNu64"] ... SRTP protect error... %s (len=%d-->%d, ts=%"SCNu32", seq=%"SCNu16")...\n", handle->handle_id, janus_srtp_error_str(res), pkt->length, protected, timestamp, seq);
					} else {
						/* Shoot! */
						int sent = nice_agent_send(handle->agent, stream->stream_id, component->component_id, protected, sbuf);
						if(sent < protected) {
							JANUS_LOG(LOG_ERR, "[%"SCNu64"] ... only sent %d bytes? (was %d)\n", handle->handle_id, sent, protected);
						}
						/* Update stats */
						if(sent > 0) {
							/* Update the RTCP context as well */
							janus_rtp_header *header = (janus_rtp_header *)sbuf;
							guint32 timestamp = ntohl(header->timestamp);
							if(pkt->type == JANUS_ICE_PACKET_AUDIO) {
								component->out_stats.audio_packets++;
								component->out_stats.audio_bytes += sent;
								stream->audio_last_ts = timestamp;
								if(stream->audio_first_ntp_ts == 0) {
									struct timeval tv;
									gettimeofday(&tv, NULL);
									stream->audio_first_ntp_ts = (gint64)tv.tv_sec*G_USEC_PER_SEC + tv.tv_usec;
									stream->audio_first_rtp_ts = timestamp;
								}
								/* Let's check if this was G.711: in case we may need to change the timestamp base */
								rtcp_context *rtcp_ctx = video ? stream->video_rtcp_ctx : stream->audio_rtcp_ctx;
								int pt = header->type;
								if((pt == 0 || pt == 8) && (rtcp_ctx->tb == 48000))
									rtcp_ctx->tb = 8000;
							} else if(pkt->type == JANUS_ICE_PACKET_VIDEO) {
								component->out_stats.video_packets++;
								component->out_stats.video_bytes += sent;
								stream->video_last_ts = timestamp;
								if(stream->video_first_ntp_ts == 0) {
									struct timeval tv;
									gettimeofday(&tv, NULL);
									stream->video_first_ntp_ts = (gint64)tv.tv_sec*G_USEC_PER_SEC + tv.tv_usec;
									stream->video_first_rtp_ts = timestamp;
								}
							}
						}
						if(max_nack_queue > 0) {
							/* Save the packet for retransmissions that may be needed later */
							if((pkt->type == JANUS_ICE_PACKET_AUDIO && !component->do_audio_nacks) ||
									(pkt->type == JANUS_ICE_PACKET_VIDEO && !component->do_video_nacks)) {
								/* ... unless NACKs are disabled for this medium */
								g_free(pkt->data);
								pkt->data = NULL;
								g_free(pkt);
								pkt = NULL;
								continue;
							}
							janus_rtp_packet *p = (janus_rtp_packet *)g_malloc0(sizeof(janus_rtp_packet));
							if(p == NULL) {
								JANUS_LOG(LOG_FATAL, "Memory error!\n");
							} else {
								p->data = (char *)g_malloc0(protected);
								if(p->data == NULL) {
									JANUS_LOG(LOG_FATAL, "Memory error!\n");
									g_free(p);
								} else {
									memcpy(p->data, sbuf, protected);
									p->length = protected;
									p->created = janus_get_monotonic_time();
									p->last_retransmit = 0;
									janus_mutex_lock(&component->mutex);
									component->retransmit_buffer = g_list_append(component->retransmit_buffer, p);
									janus_mutex_unlock(&component->mutex);
								}
							}
						}
					}
				}
			} else {
				/* Data */
				if(!janus_flags_is_set(&handle->webrtc_flags, JANUS_ICE_HANDLE_WEBRTC_DATA_CHANNELS)) {
					g_free(pkt->data);
					pkt->data = NULL;
					g_free(pkt);
					pkt = NULL;
					continue;
				}
#ifdef HAVE_SCTP
				janus_ice_stream *stream = handle->data_stream ? handle->data_stream : (handle->audio_stream ? handle->audio_stream : handle->video_stream);
				if(!stream) {
					g_free(pkt->data);
					pkt->data = NULL;
					g_free(pkt);
					pkt = NULL;
					continue;
				}
				janus_ice_component *component = stream->rtp_component;
				if(!component) {
					g_free(pkt->data);
					pkt->data = NULL;
					g_free(pkt);
					pkt = NULL;
					continue;
				}
				if(!stream->cdone) {
					if(!janus_flags_is_set(&handle->webrtc_flags, JANUS_ICE_HANDLE_WEBRTC_ALERT) && !stream->noerrorlog) {
						JANUS_LOG(LOG_ERR, "[%"SCNu64"]     SCTP candidates not gathered yet for stream??\n", handle->handle_id);
						stream->noerrorlog = TRUE;	/* Don't flood with the same error all over again */
					}
					g_free(pkt->data);
					pkt->data = NULL;
					g_free(pkt);
					pkt = NULL;
					continue;
				}
				stream->noerrorlog = FALSE;
				if(!component->dtls) {
					if(!janus_flags_is_set(&handle->webrtc_flags, JANUS_ICE_HANDLE_WEBRTC_ALERT) && !component->noerrorlog) {
						JANUS_LOG(LOG_WARN, "[%"SCNu64"]     SCTP stream component has no valid DTLS session (yet?)\n", handle->handle_id);
						component->noerrorlog = TRUE;	/* Don't flood with the same error all over again */
					}
					g_free(pkt->data);
					pkt->data = NULL;
					g_free(pkt);
					pkt = NULL;
					continue;
				}
				component->noerrorlog = FALSE;
				janus_dtls_wrap_sctp_data(component->dtls, pkt->data, pkt->length);
#endif
			}
			g_free(pkt->data);
			pkt->data = NULL;
			g_free(pkt);
			pkt = NULL;
			continue;
		}
	}
<<<<<<< HEAD
	JANUS_LOG(LOG_VERB, "[%"SCNu64"] ICE send thread leaving...; %p\n", handle->handle_id, handle);
	handle->send_thread = NULL;
	janus_refcount_decrease(&handle->ref);
=======
	JANUS_LOG(LOG_VERB, "[%"SCNu64"] ICE send thread leaving...\n", handle->handle_id);
	g_thread_unref(g_thread_self());
	handle->send_thread = NULL;
>>>>>>> 7a42432c
	return NULL;
}

void janus_ice_relay_rtp(janus_ice_handle *handle, int video, char *buf, int len) {
	if(!handle || buf == NULL || len < 1)
		return;
	if((!video && !janus_flags_is_set(&handle->webrtc_flags, JANUS_ICE_HANDLE_WEBRTC_HAS_AUDIO))
			|| (video && !janus_flags_is_set(&handle->webrtc_flags, JANUS_ICE_HANDLE_WEBRTC_HAS_VIDEO)))
		return;
	/* Queue this packet */
	janus_ice_queued_packet *pkt = (janus_ice_queued_packet *)g_malloc0(sizeof(janus_ice_queued_packet));
	if(pkt == NULL) {
		JANUS_LOG(LOG_FATAL, "Memory error!\n");
		return;
	}
	pkt->data = g_malloc0(len);
	if(pkt->data == NULL) {
		JANUS_LOG(LOG_FATAL, "Memory error!\n");
		g_free(pkt);
		return;
	}
	memcpy(pkt->data, buf, len);
	pkt->length = len;
	pkt->type = video ? JANUS_ICE_PACKET_VIDEO : JANUS_ICE_PACKET_AUDIO;
	pkt->control = FALSE;
	pkt->encrypted = FALSE;
	if(handle->queued_packets != NULL)
		g_async_queue_push(handle->queued_packets, pkt);
}

void janus_ice_relay_rtcp_internal(janus_ice_handle *handle, int video, char *buf, int len, gboolean filter_rtcp) {
	if(!handle || buf == NULL || len < 1)
		return;
	/* We use this internal method to check whether we need to filter RTCP (e.g., to make
	 * sure we don't just forward any SR/RR from peers/plugins, but use our own) or it has
	 * already been done, and so this is actually a packet added by the ICE send thread */
	char *rtcp_buf = buf;
	int rtcp_len = len;
	if(filter_rtcp) {
		/* FIXME Strip RR/SR/SDES/NACKs/etc. */
		rtcp_buf = janus_rtcp_filter(buf, len, &rtcp_len);
		if(rtcp_buf == NULL)
			return;
	}
	if(rtcp_len < 1)
		return;
	/* Queue this packet */
	janus_ice_queued_packet *pkt = (janus_ice_queued_packet *)g_malloc0(sizeof(janus_ice_queued_packet));
	if(pkt == NULL) {
		JANUS_LOG(LOG_FATAL, "Memory error!\n");
		return;
	}
	pkt->data = g_malloc0(len);
	if(pkt->data == NULL) {
		JANUS_LOG(LOG_FATAL, "Memory error!\n");
		g_free(pkt);
		return;
	}
	memcpy(pkt->data, rtcp_buf, rtcp_len);
	pkt->length = rtcp_len;
	pkt->type = video ? JANUS_ICE_PACKET_VIDEO : JANUS_ICE_PACKET_AUDIO;
	pkt->control = TRUE;
	pkt->encrypted = FALSE;
	if(handle->queued_packets != NULL)
		g_async_queue_push(handle->queued_packets, pkt);
	if(rtcp_buf != buf) {
		/* We filtered the original packet, deallocate it */
		g_free(rtcp_buf);
	}
}

void janus_ice_relay_rtcp(janus_ice_handle *handle, int video, char *buf, int len) {
	janus_ice_relay_rtcp_internal(handle, video, buf, len, TRUE);
}

#ifdef HAVE_SCTP
void janus_ice_relay_data(janus_ice_handle *handle, char *buf, int len) {
	if(!handle || buf == NULL || len < 1)
		return;
	/* Queue this packet */
	janus_ice_queued_packet *pkt = (janus_ice_queued_packet *)g_malloc0(sizeof(janus_ice_queued_packet));
	if(pkt == NULL) {
		JANUS_LOG(LOG_FATAL, "Memory error!\n");
		return;
	}
	pkt->data = g_malloc0(len);
	if(pkt->data == NULL) {
		JANUS_LOG(LOG_FATAL, "Memory error!\n");
		g_free(pkt);
		return;
	}
	memcpy(pkt->data, buf, len);
	pkt->length = len;
	pkt->type = JANUS_ICE_PACKET_DATA;
	pkt->control = FALSE;
	pkt->encrypted = FALSE;
	if(handle->queued_packets != NULL)
		g_async_queue_push(handle->queued_packets, pkt);
}
#endif

void janus_ice_dtls_handshake_done(janus_ice_handle *handle, janus_ice_component *component) {
	if(!handle || !component)
		return;
	JANUS_LOG(LOG_VERB, "[%"SCNu64"] The DTLS handshake for the component %d in stream %d has been completed\n",
		handle->handle_id, component->component_id, component->stream_id);
	/* Check if all components are ready */
	janus_mutex_lock(&handle->mutex);
	if(handle->audio_stream && !handle->audio_stream->disabled) {
		if(handle->audio_stream->rtp_component && (!handle->audio_stream->rtp_component->dtls ||
				!handle->audio_stream->rtp_component->dtls->srtp_valid)) {
			/* Still waiting for this component to become ready */
			janus_mutex_unlock(&handle->mutex);
			return;
		}
		if(handle->audio_stream->rtcp_component && (!handle->audio_stream->rtcp_component->dtls ||
				!handle->audio_stream->rtcp_component->dtls->srtp_valid)) {
			/* Still waiting for this component to become ready */
			janus_mutex_unlock(&handle->mutex);
			return;
		}
	}
	if(handle->video_stream && !handle->video_stream->disabled) {
		if(handle->video_stream->rtp_component && (!handle->video_stream->rtp_component->dtls ||
				!handle->video_stream->rtp_component->dtls->srtp_valid)) {
			/* Still waiting for this component to become ready */
			janus_mutex_unlock(&handle->mutex);
			return;
		}
		if(handle->video_stream->rtcp_component && (!handle->video_stream->rtcp_component->dtls ||
				!handle->video_stream->rtcp_component->dtls->srtp_valid)) {
			/* Still waiting for this component to become ready */
			janus_mutex_unlock(&handle->mutex);
			return;
		}
	}
	if(handle->data_stream && !handle->data_stream->disabled) {
		if(handle->data_stream->rtp_component && (!handle->data_stream->rtp_component->dtls ||
				!handle->data_stream->rtp_component->dtls->srtp_valid)) {
			/* Still waiting for this component to become ready */
			janus_mutex_unlock(&handle->mutex);
			return;
		}
	}
	/* Clear the queue before we wake the send thread */
	janus_ice_queued_packet *pkt = NULL;
	while(g_async_queue_length(handle->queued_packets) > 0) {
		pkt = g_async_queue_try_pop(handle->queued_packets);
		if(pkt != NULL && pkt != &janus_ice_dtls_alert) {
			g_free(pkt->data);
			g_free(pkt);
		}
	}
	if(janus_flags_is_set(&handle->webrtc_flags, JANUS_ICE_HANDLE_WEBRTC_READY)) {
		/* Already notified */
		janus_mutex_unlock(&handle->mutex);
		return;
	}
	janus_flags_set(&handle->webrtc_flags, JANUS_ICE_HANDLE_WEBRTC_READY);
	janus_mutex_unlock(&handle->mutex);
	JANUS_LOG(LOG_INFO, "[%"SCNu64"] The DTLS handshake has been completed\n", handle->handle_id);
	/* Notify the plugin that the WebRTC PeerConnection is ready to be used */
	janus_plugin *plugin = (janus_plugin *)handle->app;
	if(plugin != NULL) {
		JANUS_LOG(LOG_VERB, "[%"SCNu64"] Telling the plugin about it (%s)\n", handle->handle_id, plugin->get_name());
		if(plugin && plugin->setup_media && janus_plugin_session_is_alive(handle->app_handle))
			plugin->setup_media(handle->app_handle);
	}
	/* Also prepare JSON event to notify user/application */
	janus_session *session = (janus_session *)handle->session;
	if(session == NULL)
		return;
	json_t *event = json_object();
	json_object_set_new(event, "janus", json_string("webrtcup"));
	json_object_set_new(event, "session_id", json_integer(session->session_id));
	json_object_set_new(event, "sender", json_integer(handle->handle_id));
	/* Send the event */
	JANUS_LOG(LOG_VERB, "[%"SCNu64"] Sending event to transport...; %p\n", handle->handle_id, handle);
	janus_session_notify_event(session, event);
	/* Notify event handlers as well */
	if(janus_events_is_enabled()) {
		json_t *info = json_object();
		json_object_set_new(info, "connection", json_string("webrtcup"));
		janus_events_notify_handlers(JANUS_EVENT_TYPE_WEBRTC, session->session_id, handle->handle_id, info);
	}
}<|MERGE_RESOLUTION|>--- conflicted
+++ resolved
@@ -416,96 +416,6 @@
 	return (result != NULL);
 }
 
-<<<<<<< HEAD
-=======
-/* Watchdog for removing old handles */
-static GHashTable *old_handles = NULL;
-static GMainContext *handles_watchdog_context = NULL;
-GMainLoop *handles_watchdog_loop = NULL;
-GThread *handles_watchdog = NULL;
-static janus_mutex old_handles_mutex;
-
-static gboolean janus_ice_handles_cleanup(gpointer user_data) {
-	janus_ice_handle *handle = (janus_ice_handle *) user_data;
-
-	JANUS_LOG(LOG_INFO, "Cleaning up handle %"SCNu64"...\n", handle->handle_id);
-	janus_ice_free(handle);
-
-	return G_SOURCE_REMOVE;
-}
-
-static gboolean janus_ice_handles_check(gpointer user_data) {
-	GMainContext *watchdog_context = (GMainContext *) user_data;
-	janus_mutex_lock(&old_handles_mutex);
-	if(old_handles && g_hash_table_size(old_handles) > 0) {
-		GHashTableIter iter;
-		gpointer value;
-		g_hash_table_iter_init(&iter, old_handles);
-		while (g_hash_table_iter_next(&iter, NULL, &value)) {
-			janus_ice_handle *handle = (janus_ice_handle *) value;
-			if (!handle) {
-				continue;
-			}
-			/* Be sure that iceloop is not running, before freeing */
-			if(handle->iceloop != NULL && g_main_loop_is_running(handle->iceloop)) {
-				JANUS_LOG(LOG_WARN, "Handle %"SCNu64" cleanup skipped because iceloop is still running...\n", handle->handle_id);
-				g_main_loop_quit(handle->iceloop);
-				continue;
-			}
-			/* Be sure that icethread has finished, before freeing*/
-			if(handle->icethread != NULL) {
-				JANUS_LOG(LOG_WARN, "Handle %"SCNu64" cleanup skipped because icethread is still running...\n", handle->handle_id);
-				continue;
-			}
-			/* Be sure that ice send thread has finished, before freeing*/
-			if (g_atomic_int_get(&handle->send_thread_created) && handle->send_thread != NULL) {
-				JANUS_LOG(LOG_WARN, "Handle %"SCNu64" cleanup skipped because icesendthread is still running...\n", handle->handle_id);
-				continue;
-			}
-			/* Schedule the ICE handle for deletion */
-			g_hash_table_iter_remove(&iter);
-			GSource *timeout_source = g_timeout_source_new_seconds(3);
-			g_source_set_callback(timeout_source, janus_ice_handles_cleanup, handle, NULL);
-			g_source_attach(timeout_source, watchdog_context);
-			g_source_unref(timeout_source);
-		}
-	}
-	janus_mutex_unlock(&old_handles_mutex);
-
-	if(janus_force_rtcpmux_blackhole_fd > -1) {
-		/* Also read the blackhole socket (unneeded RTCP components keepalives) and dump the packets */
-		char buffer[1500];
-		struct sockaddr_storage addr;
-		socklen_t len = sizeof(addr);
-		ssize_t res = 0;
-		do {
-			/* Read and ignore */
-			res = recvfrom(janus_force_rtcpmux_blackhole_fd, buffer, sizeof(buffer), 0, (struct sockaddr*)&addr, &len);
-		} while(res > -1);
-	}
-
-	return G_SOURCE_CONTINUE;
-}
-
-static gpointer janus_ice_handles_watchdog(gpointer user_data) {
-	GMainLoop *loop = (GMainLoop *) user_data;
-	GMainContext *watchdog_context = g_main_loop_get_context(loop);
-	GSource *timeout_source;
-
-	timeout_source = g_timeout_source_new_seconds(1);
-	g_source_set_callback(timeout_source, janus_ice_handles_check, watchdog_context, NULL);
-	g_source_attach(timeout_source, watchdog_context);
-	g_source_unref(timeout_source);
-
-	JANUS_LOG(LOG_INFO, "ICE handles watchdog started\n");
-
-	g_main_loop_run(loop);
-
-	return NULL;
-}
-
-
->>>>>>> 7a42432c
 static void janus_ice_notify_media(janus_ice_handle *handle, gboolean video, gboolean up) {
 	if(handle == NULL)
 		return;
@@ -573,7 +483,6 @@
 		return NULL;
 	}
 	trickle->handle = handle;
-	janus_refcount_increase(&handle->ref);
 	trickle->received = janus_get_monotonic_time();
 	trickle->transaction = g_strdup(transaction);
 	trickle->candidate = json_deep_copy(candidate);
@@ -674,7 +583,6 @@
 void janus_ice_trickle_destroy(janus_ice_trickle *trickle) {
 	if(trickle == NULL)
 		return;
-	janus_refcount_decrease(&trickle->handle->ref);
 	trickle->handle = NULL;
 	g_free(trickle->transaction);
 	trickle->transaction = NULL;
@@ -1090,10 +998,8 @@
 	janus_session *session = (janus_session *)core_session;
 	if(handle == NULL)
 		return JANUS_ERROR_HANDLE_NOT_FOUND;
-<<<<<<< HEAD
 	if(!g_atomic_int_compare_and_exchange(&handle->destroyed, 0, 1))
 		return 0;
-=======
 	/* Remove the session from active sessions map */
 	janus_mutex_lock(&plugin_sessions_mutex);
 	gboolean found = g_hash_table_remove(plugin_sessions, handle->app_handle);
@@ -1101,10 +1007,7 @@
 		janus_mutex_unlock(&plugin_sessions_mutex);
 		return JANUS_ERROR_HANDLE_NOT_FOUND;
 	}
-	/* This is to tell the plugin to stop using this session: we'll get rid of it later */
-	handle->app_handle->stopped = 1;
 	janus_mutex_unlock(&plugin_sessions_mutex);
->>>>>>> 7a42432c
 	janus_plugin *plugin_t = (janus_plugin *)handle->app;
 	if(plugin_t == NULL) {
 		/* There was no plugin attached, probably something went wrong there */
@@ -1134,21 +1037,12 @@
 	JANUS_LOG(LOG_INFO, "Detaching handle from %s; %p %p %p %p\n", plugin_t->get_name(), handle, handle->app_handle, handle->app_handle->gateway_handle, handle->app_handle->plugin_handle);
 	/* Actually detach handle... */
 	int error = 0;
-<<<<<<< HEAD
 	if(g_atomic_int_compare_and_exchange(&handle->app_handle->stopped, 0, 1)) {
 		handle->app_handle->gateway_handle = NULL;
-		/* Put the plugin session in the old sessions list, to avoid it being used */
-		janus_mutex_lock(&old_plugin_sessions_mutex);
-		g_hash_table_insert(old_plugin_sessions, handle->app_handle, handle->app_handle);
-		janus_mutex_unlock(&old_plugin_sessions_mutex);
 		/* Notify the plugin that the session's over */
 		plugin_t->destroy_session(handle->app_handle, &error);
 		/* We only unref when actually freeing the ICE handle */
 	}
-=======
-	/* Notify the plugin that the session's over */
-	plugin_t->destroy_session(handle->app_handle, &error);
->>>>>>> 7a42432c
 	/* Get rid of the handle now */
 	if(g_atomic_int_compare_and_exchange(&handle->dump_packets, 1, 0)) {
 		janus_text2pcap_close(handle->text2pcap);
@@ -1198,34 +1092,10 @@
 	janus_ice_handle *handle = janus_refcount_containerof(handle_ref, janus_ice_handle, ref);
 	/* This stack can be destroyed, free all the resources */
 	janus_mutex_lock(&handle->mutex);
-<<<<<<< HEAD
 	if(handle->queued_packets != NULL)
 		g_async_queue_unref(handle->queued_packets);
 	if(handle->app_handle != NULL)
 		janus_refcount_decrease(&handle->app_handle->ref);
-=======
-	janus_ice_queued_packet *pkt = NULL;
-	while(g_async_queue_length(handle->queued_packets) > 0) {
-		pkt = g_async_queue_try_pop(handle->queued_packets);
-		if(pkt != NULL && pkt != &janus_ice_dtls_alert) {
-			g_free(pkt->data);
-			g_free(pkt);
-		}
-	}
-	g_async_queue_unref(handle->queued_packets);
-	handle->queued_packets = NULL;
-	handle->session = NULL;
-	handle->app = NULL;
-	if(handle->app_handle != NULL) {
-		janus_mutex_lock(&plugin_sessions_mutex);
-		handle->app_handle->stopped = 1;
-		handle->app_handle->gateway_handle = NULL;
-		handle->app_handle->plugin_handle = NULL;
-		g_free(handle->app_handle);
-		handle->app_handle = NULL;
-		janus_mutex_unlock(&plugin_sessions_mutex);
-	}
->>>>>>> 7a42432c
 	janus_mutex_unlock(&handle->mutex);
 	janus_ice_webrtc_free(handle);
 	JANUS_LOG(LOG_INFO, "[%"SCNu64"] Handle and related resources freed; %p %p\n", handle->handle_id, handle, handle->session);
@@ -2511,19 +2381,12 @@
 	janus_flags_set(&handle->webrtc_flags, JANUS_ICE_HANDLE_WEBRTC_CLEANING);
 	if(handle->cdone == 0)
 		handle->cdone = -1;
-<<<<<<< HEAD
+	janus_ice_webrtc_free(handle);
+	handle->icethread = NULL;
 	JANUS_LOG(LOG_VERB, "[%"SCNu64"] ICE thread ended! %p\n", handle->handle_id, handle);
-	janus_ice_webrtc_free(handle);
 	/* This ICE session is over, unref it */
 	janus_refcount_decrease(&handle->ref);
-=======
-	if(!janus_flags_is_set(&handle->webrtc_flags, JANUS_ICE_HANDLE_WEBRTC_STOP)) {
-		janus_ice_webrtc_free(handle);
-	}
->>>>>>> 7a42432c
 	g_thread_unref(g_thread_self());
-	handle->icethread = NULL;
-	JANUS_LOG(LOG_VERB, "[%"SCNu64"] ICE thread ended!\n", handle->handle_id);
 	return NULL;
 }
 
@@ -2899,21 +2762,6 @@
 
 	handle->icectx = g_main_context_new();
 	handle->iceloop = g_main_loop_new(handle->icectx, FALSE);
-<<<<<<< HEAD
-	GError *error = NULL;
-	char tname[16];
-	g_snprintf(tname, sizeof(tname), "iceloop %"SCNu64, handle->handle_id);
-	janus_refcount_increase(&handle->ref);
-	handle->icethread = g_thread_try_new(tname, &janus_ice_thread, handle, &error);
-	if(error != NULL) {
-		/* FIXME We should clear some resources... */
-		janus_refcount_decrease(&handle->ref);
-		JANUS_LOG(LOG_ERR, "[%"SCNu64"] Got error %d (%s) trying to launch the ICE thread...\n", handle->handle_id, error->code, error->message ? error->message : "??");
-		janus_flags_clear(&handle->webrtc_flags, JANUS_ICE_HANDLE_WEBRTC_HAS_AGENT);
-		return -1;
-	}
-=======
->>>>>>> 7a42432c
 	/* Note: NICE_COMPATIBILITY_RFC5245 is only available in more recent versions of libnice */
 	handle->controlling = janus_ice_lite_enabled ? FALSE : !offer;
 	JANUS_LOG(LOG_INFO, "[%"SCNu64"] Creating ICE agent (ICE %s mode, %s)\n", handle->handle_id,
@@ -3502,11 +3350,13 @@
 	GError *error = NULL;
 	char tname[16];
 	g_snprintf(tname, sizeof(tname), "iceloop %"SCNu64, handle->handle_id);
+	janus_refcount_increase(&handle->ref);
 	handle->icethread = g_thread_try_new(tname, &janus_ice_thread, handle, &error);
 	if(error != NULL) {
 		/* FIXME We should clear some resources... */
 		JANUS_LOG(LOG_ERR, "[%"SCNu64"] Got error %d (%s) trying to launch the ICE thread...\n", handle->handle_id, error->code, error->message ? error->message : "??");
 		janus_flags_clear(&handle->webrtc_flags, JANUS_ICE_HANDLE_WEBRTC_HAS_AGENT);
+		janus_refcount_decrease(&handle->ref);
 		return -1;
 	}
 	return 0;
@@ -4150,15 +4000,10 @@
 			continue;
 		}
 	}
-<<<<<<< HEAD
 	JANUS_LOG(LOG_VERB, "[%"SCNu64"] ICE send thread leaving...; %p\n", handle->handle_id, handle);
 	handle->send_thread = NULL;
+	g_thread_unref(g_thread_self());
 	janus_refcount_decrease(&handle->ref);
-=======
-	JANUS_LOG(LOG_VERB, "[%"SCNu64"] ICE send thread leaving...\n", handle->handle_id);
-	g_thread_unref(g_thread_self());
-	handle->send_thread = NULL;
->>>>>>> 7a42432c
 	return NULL;
 }
 
