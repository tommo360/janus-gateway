/*! \file    ice.c
 * \author   Lorenzo Miniero <lorenzo@meetecho.com>
 * \copyright GNU General Public License v3
 * \brief    ICE/STUN/TURN processing
 * \details  Implementation (based on libnice) of the ICE process. The
 * code handles the whole ICE process, from the gathering of candidates
 * to the final setup of a virtual channel RTP and RTCP can be transported
 * on. Incoming RTP and RTCP packets from peers are relayed to the associated
 * plugins by means of the incoming_rtp and incoming_rtcp callbacks. Packets
 * to be sent to peers are relayed by peers invoking the relay_rtp and
 * relay_rtcp gateway callbacks instead. 
 * 
 * \ingroup protocols
 * \ref protocols
 */
 
#include <ifaddrs.h>
#include <poll.h>
#include <net/if.h>
#include <sys/socket.h>
#include <sys/time.h>
#include <netdb.h>
#include <fcntl.h>
#include <stun/usages/bind.h>
#include <nice/debug.h>

#include "janus.h"
#include "debug.h"
#include "ice.h"
#include "turnrest.h"
#include "sdp.h"
#include "rtpsrtp.h"
#include "rtcp.h"
#include "apierror.h"
#include "ip-utils.h"
#include "events.h"

/* STUN server/port, if any */
static char *janus_stun_server = NULL;
static uint16_t janus_stun_port = 0;

char *janus_ice_get_stun_server(void) {
	return janus_stun_server;
}
uint16_t janus_ice_get_stun_port(void) {
	return janus_stun_port;
}


/* TURN server/port and credentials, if any */
static char *janus_turn_server = NULL;
static uint16_t janus_turn_port = 0;
static char *janus_turn_user = NULL, *janus_turn_pwd = NULL;
static NiceRelayType janus_turn_type = NICE_RELAY_TYPE_TURN_UDP;

char *janus_ice_get_turn_server(void) {
	return janus_turn_server;
}
uint16_t janus_ice_get_turn_port(void) {
	return janus_turn_port;
}


/* TURN REST API support, if any */
char *janus_ice_get_turn_rest_api(void) {
#ifndef HAVE_LIBCURL
	return NULL;
#else
	return (char *)janus_turnrest_get_backend();
#endif
}


/* ICE-Lite status */
static gboolean janus_ice_lite_enabled;
gboolean janus_ice_is_ice_lite_enabled(void) {
	return janus_ice_lite_enabled;
}

/* ICE-TCP support (only libnice >= 0.1.8, currently broken) */
static gboolean janus_ice_tcp_enabled;
gboolean janus_ice_is_ice_tcp_enabled(void) {
	return janus_ice_tcp_enabled;
}

/* IPv6 support (still mostly WIP) */
static gboolean janus_ipv6_enabled;
gboolean janus_ice_is_ipv6_enabled(void) {
	return janus_ipv6_enabled;
}


/* libnice debugging */
static gboolean janus_ice_debugging_enabled;
gboolean janus_ice_is_ice_debugging_enabled(void) {
	return janus_ice_debugging_enabled;
}
void janus_ice_debugging_enable(void) {
	JANUS_LOG(LOG_VERB, "Enabling libnice debugging...\n");
	if(g_getenv("NICE_DEBUG") == NULL) {
		JANUS_LOG(LOG_WARN, "No NICE_DEBUG environment variable set, setting maximum debug\n");
		g_setenv("NICE_DEBUG", "all", TRUE);
	}
	if(g_getenv("G_MESSAGES_DEBUG") == NULL) {
		JANUS_LOG(LOG_WARN, "No G_MESSAGES_DEBUG environment variable set, setting maximum debug\n");
		g_setenv("G_MESSAGES_DEBUG", "all", TRUE);
	}
	JANUS_LOG(LOG_VERB, "Debugging NICE_DEBUG=%s G_MESSAGES_DEBUG=%s\n",
		g_getenv("NICE_DEBUG"), g_getenv("G_MESSAGES_DEBUG"));
	janus_ice_debugging_enabled = TRUE;
	nice_debug_enable(strstr(g_getenv("NICE_DEBUG"), "all") || strstr(g_getenv("NICE_DEBUG"), "stun"));
}
void janus_ice_debugging_disable(void) {
	JANUS_LOG(LOG_VERB, "Disabling libnice debugging...\n");
	janus_ice_debugging_enabled = FALSE;
	nice_debug_disable(TRUE);
}


/* NAT 1:1 stuff */
static gboolean nat_1_1_enabled = FALSE;
void janus_ice_enable_nat_1_1(void) {
	nat_1_1_enabled = TRUE;
}

/* Interface/IP enforce/ignore lists */
GList *janus_ice_enforce_list = NULL, *janus_ice_ignore_list = NULL;
janus_mutex ice_list_mutex;

void janus_ice_enforce_interface(const char *ip) {
	if(ip == NULL)
		return;
	/* Is this an IP or an interface? */
	janus_mutex_lock(&ice_list_mutex);
	janus_ice_enforce_list = g_list_append(janus_ice_enforce_list, (gpointer)ip);
	janus_mutex_unlock(&ice_list_mutex);
}
gboolean janus_ice_is_enforced(const char *ip) {
	if(ip == NULL || janus_ice_enforce_list == NULL)
		return false;
	janus_mutex_lock(&ice_list_mutex);
	GList *temp = janus_ice_enforce_list;
	while(temp) {
		const char *enforced = (const char *)temp->data;
		if(enforced != NULL && strstr(ip, enforced)) {
			janus_mutex_unlock(&ice_list_mutex);
			return true;
		}
		temp = temp->next;
	}
	janus_mutex_unlock(&ice_list_mutex);
	return false;
}

void janus_ice_ignore_interface(const char *ip) {
	if(ip == NULL)
		return;
	/* Is this an IP or an interface? */
	janus_mutex_lock(&ice_list_mutex);
	janus_ice_ignore_list = g_list_append(janus_ice_ignore_list, (gpointer)ip);
	if(janus_ice_enforce_list != NULL) {
		JANUS_LOG(LOG_WARN, "Added %s to the ICE ignore list, but the ICE enforce list is not empty: the ICE ignore list will not be used\n", ip);
	}
	janus_mutex_unlock(&ice_list_mutex);
}
gboolean janus_ice_is_ignored(const char *ip) {
	if(ip == NULL || janus_ice_ignore_list == NULL)
		return false;
	janus_mutex_lock(&ice_list_mutex);
	GList *temp = janus_ice_ignore_list;
	while(temp) {
		const char *ignored = (const char *)temp->data;
		if(ignored != NULL && strstr(ip, ignored)) {
			janus_mutex_unlock(&ice_list_mutex);
			return true;
		}
		temp = temp->next;
	}
	janus_mutex_unlock(&ice_list_mutex);
	return false;
}


/* Frequency of statistics via event handlers (one second by default) */
static int janus_ice_event_stats_period = 1;
void janus_ice_set_event_stats_period(int period) {
	janus_ice_event_stats_period = period;
}
int janus_ice_get_event_stats_period(void) {
	return janus_ice_event_stats_period;
}


/* RTP/RTCP port range */
uint16_t rtp_range_min = 0;
uint16_t rtp_range_max = 0;


/* Helpers to demultiplex protocols */
static gboolean janus_is_dtls(gchar *buf) {
	return ((*buf >= 20) && (*buf <= 64));
}

static gboolean janus_is_rtp(gchar *buf) {
	janus_rtp_header *header = (janus_rtp_header *)buf;
	return ((header->type < 64) || (header->type >= 96));
}

static gboolean janus_is_rtcp(gchar *buf) {
	janus_rtp_header *header = (janus_rtp_header *)buf;
	return ((header->type >= 64) && (header->type < 96));
}


#define JANUS_ICE_PACKET_AUDIO	0
#define JANUS_ICE_PACKET_VIDEO	1
#define JANUS_ICE_PACKET_DATA	2
/* Janus enqueued (S)RTP/(S)RTCP packet to send */
typedef struct janus_ice_queued_packet {
	char *data;
	gint length;
	gint type;
	gboolean control;
	gboolean encrypted;
} janus_ice_queued_packet;
/* This is a static, fake, message we use as a trigger to send a DTLS alert */
static janus_ice_queued_packet janus_ice_dtls_alert;


/* Time, in seconds, that should pass with no media (audio or video) being
 * received before Janus notifies you about this with a receiving=false */
#define DEFAULT_NO_MEDIA_TIMER	1
static uint no_media_timer = DEFAULT_NO_MEDIA_TIMER;
void janus_set_no_media_timer(uint timer) {
	no_media_timer = timer;
	if(no_media_timer == 0)
		JANUS_LOG(LOG_VERB, "Disabling no-media timer\n");
	else
		JANUS_LOG(LOG_VERB, "Setting no-media timer to %ds\n", no_media_timer);
}
uint janus_get_no_media_timer(void) {
	return no_media_timer;
}


/* Maximum value, in milliseconds, for the NACK queue/retransmissions (default=500ms) */
#define DEFAULT_MAX_NACK_QUEUE	500
/* Maximum ignore count after retransmission (200ms) */
#define MAX_NACK_IGNORE			200000

static uint max_nack_queue = DEFAULT_MAX_NACK_QUEUE;
void janus_set_max_nack_queue(uint mnq) {
	max_nack_queue = mnq;
	if(max_nack_queue == 0)
		JANUS_LOG(LOG_VERB, "Disabling NACK queue\n");
	else
		JANUS_LOG(LOG_VERB, "Setting max NACK queue to %dms\n", max_nack_queue);
}
uint janus_get_max_nack_queue(void) {
	return max_nack_queue;
}
/* Helper to clean old NACK packets in the buffer when they exceed the queue time limit */
static void janus_cleanup_nack_buffer(gint64 now, janus_ice_stream *stream, gboolean audio, gboolean video) {
	if(stream && stream->component) {
		janus_ice_component *component = stream->component;
		janus_mutex_lock(&component->mutex);
		if(audio && component->audio_retransmit_buffer) {
			janus_rtp_packet *p = (janus_rtp_packet *)g_queue_peek_head(component->audio_retransmit_buffer);
			while(p && (!now || (now - p->created >= (gint64)max_nack_queue*1000))) {
				/* Packet is too old, get rid of it */
				g_queue_pop_head(component->audio_retransmit_buffer);
				/* Remove from hashtable too */
				janus_rtp_header *header = (janus_rtp_header *)p->data;
				guint16 seq = ntohs(header->seq_number);
				g_hash_table_remove(component->audio_retransmit_seqs, GUINT_TO_POINTER(seq));
				/* Free the packet */
				g_free(p->data);
				p->data = NULL;
				g_free(p);
				p = (janus_rtp_packet *)g_queue_peek_head(component->audio_retransmit_buffer);
			}
		}
		if(video && component->video_retransmit_buffer) {
			janus_rtp_packet *p = (janus_rtp_packet *)g_queue_peek_head(component->video_retransmit_buffer);
			while(p && (!now || (now - p->created >= (gint64)max_nack_queue*1000))) {
				/* Packet is too old, get rid of it */
				g_queue_pop_head(component->video_retransmit_buffer);
				/* Remove from hashtable too */
				janus_rtp_header *header = (janus_rtp_header *)p->data;
				guint16 seq = ntohs(header->seq_number);
				g_hash_table_remove(component->video_retransmit_seqs, GUINT_TO_POINTER(seq));
				/* Free the packet */
				g_free(p->data);
				p->data = NULL;
				g_free(p);
				p = (janus_rtp_packet *)g_queue_peek_head(component->video_retransmit_buffer);
			}
		}
		janus_mutex_unlock(&component->mutex);
	}
}


#define SEQ_MISSING_WAIT 12000 /*  12ms */
#define SEQ_NACKED_WAIT 155000 /* 155ms */
/* janus_seq_info list functions */
static void janus_seq_append(janus_seq_info **head, janus_seq_info *new_seq) {
	if(*head == NULL) {
		new_seq->prev = new_seq;
		new_seq->next = new_seq;
		*head = new_seq;
	} else {
		janus_seq_info *last_seq = (*head)->prev;
		new_seq->prev = last_seq;
		new_seq->next = *head;
		(*head)->prev = new_seq;
		last_seq->next = new_seq;
	}
}
static janus_seq_info *janus_seq_pop_head(janus_seq_info **head) {
	janus_seq_info *pop_seq = *head;
	if(pop_seq) {
		janus_seq_info *new_head = pop_seq->next;
		if(pop_seq == new_head || new_head == NULL) {
			*head = NULL;
		} else {
			*head = new_head;
			new_head->prev = pop_seq->prev;
			new_head->prev->next = new_head;
		}
	}
	return pop_seq;
}
void janus_seq_list_free(janus_seq_info **head) {
	if(!*head)
		return;
	janus_seq_info *cur = *head;
	do {
		janus_seq_info *next = cur->next;
		g_free(cur);
		cur = next;
	} while(cur != *head);
	*head = NULL;
}
static int janus_seq_in_range(guint16 seqn, guint16 start, guint16 len) {
	/* Supports wrapping sequence (easier with int range) */
	int n = seqn;
	int nh = (1<<16) + n;
	int s = start;
	int e = s + len;
	return (s <= n && n < e) || (s <= nh && nh < e);
}


/* Internal method for relaying RTCP messages, optionally filtering them in case they come from plugins */
void janus_ice_relay_rtcp_internal(janus_ice_handle *handle, int video, char *buf, int len, gboolean filter_rtcp);


/* Map of active plugin sessions */
static GHashTable *plugin_sessions;
static janus_mutex plugin_sessions_mutex;
gboolean janus_plugin_session_is_alive(janus_plugin_session *plugin_session) {
	/* Make sure this plugin session is still alive */
	janus_mutex_lock_nodebug(&plugin_sessions_mutex);
	janus_plugin_session *result = g_hash_table_lookup(plugin_sessions, plugin_session);
	janus_mutex_unlock_nodebug(&plugin_sessions_mutex);
	if(result == NULL) {
		JANUS_LOG(LOG_ERR, "Invalid plugin session (%p)\n", plugin_session);
	}
	return (result != NULL);
}


static void janus_ice_notify_media(janus_ice_handle *handle, gboolean video, gboolean up) {
	if(handle == NULL)
		return;
	/* Prepare JSON event to notify user/application */
	JANUS_LOG(LOG_VERB, "[%"SCNu64"] Notifying that we %s receiving %s\n",
		handle->handle_id, up ? "are" : "are NOT", video ? "video" : "audio");
	janus_session *session = (janus_session *)handle->session;
	if(session == NULL)
		return;
	json_t *event = json_object();
	json_object_set_new(event, "janus", json_string("media"));
	json_object_set_new(event, "session_id", json_integer(session->session_id));
	json_object_set_new(event, "sender", json_integer(handle->handle_id));
	json_object_set_new(event, "type", json_string(video ? "video" : "audio"));
	json_object_set_new(event, "receiving", up ? json_true() : json_false());
	if(!up && no_media_timer > 1)
		json_object_set_new(event, "seconds", json_integer(no_media_timer));
	/* Send the event */
	JANUS_LOG(LOG_VERB, "[%"SCNu64"] Sending event to transport...\n", handle->handle_id);
	janus_session_notify_event(session, event);
	/* Notify event handlers as well */
	if(janus_events_is_enabled()) {
		json_t *info = json_object();
		json_object_set_new(info, "media", json_string(video ? "video" : "audio"));
		json_object_set_new(info, "receiving", up ? json_true() : json_false());
		if(!up && no_media_timer > 1)
			json_object_set_new(info, "seconds", json_integer(no_media_timer));
		janus_events_notify_handlers(JANUS_EVENT_TYPE_MEDIA, session->session_id, handle->handle_id, info);
	}
}

void janus_ice_notify_hangup(janus_ice_handle *handle, const char *reason) {
	if(handle == NULL)
		return;
	/* Prepare JSON event to notify user/application */
	JANUS_LOG(LOG_VERB, "[%"SCNu64"] Notifying WebRTC hangup; %p\n", handle->handle_id, handle);
	janus_session *session = (janus_session *)handle->session;
	if(session == NULL)
		return;
	json_t *event = json_object();
	json_object_set_new(event, "janus", json_string("hangup"));
	json_object_set_new(event, "session_id", json_integer(session->session_id));
	json_object_set_new(event, "sender", json_integer(handle->handle_id));
	if(reason != NULL)
		json_object_set_new(event, "reason", json_string(reason));
	/* Send the event */
	JANUS_LOG(LOG_VERB, "[%"SCNu64"] Sending event to transport...; %p\n", handle->handle_id, handle);
	janus_session_notify_event(session, event);
	/* Notify event handlers as well */
	if(janus_events_is_enabled()) {
		json_t *info = json_object();
		json_object_set_new(info, "connection", json_string("hangup"));
		janus_events_notify_handlers(JANUS_EVENT_TYPE_WEBRTC, session->session_id, handle->handle_id, info);
	}
}


/* Trickle helpers */
janus_ice_trickle *janus_ice_trickle_new(const char *transaction, json_t *candidate) {
	if(transaction == NULL || candidate == NULL)
		return NULL;
	janus_ice_trickle *trickle = g_malloc0(sizeof(janus_ice_trickle));
	if(trickle == NULL) {
		JANUS_LOG(LOG_FATAL, "Memory error!\n");
		return NULL;
	}
	trickle->received = janus_get_monotonic_time();
	trickle->transaction = g_strdup(transaction);
	trickle->candidate = json_deep_copy(candidate);
	return trickle;
}

gint janus_ice_trickle_parse(janus_ice_handle *handle, json_t *candidate, const char **error) {
	const char *ignore_error = NULL;
	if (error == NULL) {
		error = &ignore_error;
	}
	if(handle == NULL) {
		*error = "Invalid handle";
		return JANUS_ERROR_HANDLE_NOT_FOUND;
	}
	/* Parse trickle candidate */
	if(!json_is_object(candidate) || json_object_get(candidate, "completed") != NULL) {
		JANUS_LOG(LOG_VERB, "No more remote candidates for handle %"SCNu64"!\n", handle->handle_id);
		janus_flags_set(&handle->webrtc_flags, JANUS_ICE_HANDLE_WEBRTC_ALL_TRICKLES);
	} else {
		/* Handle remote candidate */
		json_t *mid = json_object_get(candidate, "sdpMid");
		if(!mid) {
			*error = "Trickle error: missing mandatory element (sdpMid)";
			return JANUS_ERROR_MISSING_MANDATORY_ELEMENT;
		}
		if(!json_is_string(mid)) {
			*error = "Trickle error: invalid element type (sdpMid should be a string)";
			return JANUS_ERROR_INVALID_ELEMENT_TYPE;
		}
		json_t *mline = json_object_get(candidate, "sdpMLineIndex");
		if(!mline) {
			*error = "Trickle error: missing mandatory element (sdpMLineIndex)";
			return JANUS_ERROR_MISSING_MANDATORY_ELEMENT;
		}
		if(!json_is_integer(mline) || json_integer_value(mline) < 0) {
			*error = "Trickle error: invalid element type (sdpMLineIndex should be an integer)";
			return JANUS_ERROR_INVALID_ELEMENT_TYPE;
		}
		json_t *rc = json_object_get(candidate, "candidate");
		if(!rc) {
			*error = "Trickle error: missing mandatory element (candidate)";
			return JANUS_ERROR_MISSING_MANDATORY_ELEMENT;
		}
		if(!json_is_string(rc)) {
			*error = "Trickle error: invalid element type (candidate should be a string)";
			return JANUS_ERROR_INVALID_ELEMENT_TYPE;
		}
		JANUS_LOG(LOG_VERB, "[%"SCNu64"] Trickle candidate (%s): %s\n", handle->handle_id, json_string_value(mid), json_string_value(rc));
		/* Parse it */
		int sdpMLineIndex = json_integer_value(mline);
		if(sdpMLineIndex > 0) {
			/* FIXME We bundle everything, so we ignore candidates for anything beyond the first m-line */
			JANUS_LOG(LOG_VERB, "[%"SCNu64"] Got a %s candidate (index %d) but we're bundling, ignoring...\n",
				handle->handle_id, json_string_value(mid), sdpMLineIndex);
			return 0;
		}
		janus_ice_stream *stream = handle->stream;
		if(stream == NULL) {
			*error = "Trickle error: invalid element type (no such stream)";
			return JANUS_ERROR_TRICKE_INVALID_STREAM;
		}
		int res = janus_sdp_parse_candidate(stream, json_string_value(rc), 1);
		if(res != 0) {
			JANUS_LOG(LOG_ERR, "[%"SCNu64"] Failed to parse candidate... (%d)\n", handle->handle_id, res);
			/* FIXME Should we return an error? */
		}
	}
	return 0;
}

void janus_ice_trickle_destroy(janus_ice_trickle *trickle) {
	if(trickle == NULL)
		return;
	g_free(trickle->transaction);
	trickle->transaction = NULL;
	if(trickle->candidate)
		json_decref(trickle->candidate);
	trickle->candidate = NULL;
	g_free(trickle);
}


/* libnice initialization */
void janus_ice_init(gboolean ice_lite, gboolean ice_tcp, gboolean ipv6, uint16_t rtp_min_port, uint16_t rtp_max_port) {
	janus_ice_lite_enabled = ice_lite;
	janus_ice_tcp_enabled = ice_tcp;
	janus_ipv6_enabled = ipv6;
	JANUS_LOG(LOG_INFO, "Initializing ICE stuff (%s mode, ICE-TCP candidates %s, IPv6 support %s)\n",
		janus_ice_lite_enabled ? "Lite" : "Full",
		janus_ice_tcp_enabled ? "enabled" : "disabled",
		janus_ipv6_enabled ? "enabled" : "disabled");
	if(janus_ice_tcp_enabled) {
#ifndef HAVE_LIBNICE_TCP
		JANUS_LOG(LOG_WARN, "libnice version < 0.1.8, disabling ICE-TCP support\n");
		janus_ice_tcp_enabled = FALSE;
#else
		if(!janus_ice_lite_enabled) {
			JANUS_LOG(LOG_WARN, "ICE-TCP only works in libnice if you enable ICE Lite too: disabling ICE-TCP support\n");
			janus_ice_tcp_enabled = FALSE;
		}
#endif
	}
	/* libnice debugging is disabled unless explicitly stated */
	nice_debug_disable(TRUE);

	/*! \note The RTP/RTCP port range configuration may be just a placeholder: for
	 * instance, libnice supports this since 0.1.0, but the 0.1.3 on Fedora fails
	 * when linking with an undefined reference to \c nice_agent_set_port_range 
	 * so this is checked by the install.sh script in advance. */
	rtp_range_min = rtp_min_port;
	rtp_range_max = rtp_max_port;
	if(rtp_range_max < rtp_range_min) {
		JANUS_LOG(LOG_WARN, "Invalid ICE port range: %"SCNu16" > %"SCNu16"\n", rtp_range_min, rtp_range_max);
	} else if(rtp_range_min > 0 || rtp_range_max > 0) {
#ifndef HAVE_PORTRANGE
		JANUS_LOG(LOG_WARN, "nice_agent_set_port_range unavailable, port range disabled\n");
#else
		JANUS_LOG(LOG_INFO, "ICE port range: %"SCNu16"-%"SCNu16"\n", rtp_range_min, rtp_range_max);
#endif
	}

	/* We keep track of plugin sessions to avoid problems */
	plugin_sessions = g_hash_table_new(NULL, NULL);
	janus_mutex_init(&plugin_sessions_mutex);

#ifdef HAVE_LIBCURL
	/* Initialize the TURN REST API client stack, whether we're going to use it or not */
	janus_turnrest_init();
#endif

}

void janus_ice_deinit(void) {
#ifdef HAVE_LIBCURL
	janus_turnrest_deinit();
#endif
}

int janus_ice_set_stun_server(gchar *stun_server, uint16_t stun_port) {
	if(stun_server == NULL)
		return 0;	/* No initialization needed */
	if(stun_port == 0)
		stun_port = 3478;
	JANUS_LOG(LOG_INFO, "STUN server to use: %s:%u\n", stun_server, stun_port);
	/* Resolve address to get an IP */
	struct addrinfo *res = NULL;
	janus_network_address addr;
	janus_network_address_string_buffer addr_buf;
	if(getaddrinfo(stun_server, NULL, NULL, &res) != 0 ||
			janus_network_address_from_sockaddr(res->ai_addr, &addr) != 0 ||
			janus_network_address_to_string_buffer(&addr, &addr_buf) != 0) {
		JANUS_LOG(LOG_ERR, "Could not resolve %s...\n", stun_server);
		if(res)
			freeaddrinfo(res);
		return -1;
	}
	freeaddrinfo(res);
	janus_stun_server = g_strdup(janus_network_address_string_from_buffer(&addr_buf));
	if(janus_stun_server == NULL) {
		JANUS_LOG(LOG_ERR, "Could not resolve %s...\n", stun_server);
		return -1;
	}
	janus_stun_port = stun_port;
	JANUS_LOG(LOG_INFO, "  >> %s:%u (%s)\n", janus_stun_server, janus_stun_port, addr.family == AF_INET ? "IPv4" : "IPv6");
	/* Test the STUN server */
	StunAgent stun;
	stun_agent_init (&stun, STUN_ALL_KNOWN_ATTRIBUTES, STUN_COMPATIBILITY_RFC5389, 0);
	StunMessage msg;
	uint8_t buf[1500];
	size_t len = stun_usage_bind_create(&stun, &msg, buf, 1500);
	JANUS_LOG(LOG_INFO, "Testing STUN server: message is of %zu bytes\n", len);
	/* Use the janus_network_address info to drive the socket creation */
	int fd = socket(addr.family, SOCK_DGRAM, 0);
	if(fd < 0) {
		JANUS_LOG(LOG_FATAL, "Error creating socket for STUN BINDING test\n");
		return -1;
	}
	struct sockaddr *address = NULL, *remote = NULL;
	struct sockaddr_in address4, remote4;
	struct sockaddr_in6 address6, remote6;
	socklen_t addrlen = 0;
	if(addr.family == AF_INET) {
		memset(&address4, 0, sizeof(address4));
		address4.sin_family = AF_INET;
		address4.sin_port = 0;
		address4.sin_addr.s_addr = INADDR_ANY;
		memset(&remote4, 0, sizeof(remote4));
		remote4.sin_family = AF_INET;
		remote4.sin_port = htons(janus_stun_port);
		memcpy(&remote4.sin_addr, &addr.ipv4, sizeof(addr.ipv4));
		address = (struct sockaddr *)(&address4);
		remote = (struct sockaddr *)(&remote4);
		addrlen = sizeof(remote4);
	} else if(addr.family == AF_INET6) {
		memset(&address6, 0, sizeof(address6));
		address6.sin6_family = AF_INET6;
		address6.sin6_port = 0;
		address6.sin6_addr = in6addr_any;
		memset(&remote6, 0, sizeof(remote6));
		remote6.sin6_family = AF_INET6;
		remote6.sin6_port = htons(janus_stun_port);
		memcpy(&remote6.sin6_addr, &addr.ipv6, sizeof(addr.ipv6));
		remote6.sin6_addr = addr.ipv6;
		address = (struct sockaddr *)(&address6);
		remote = (struct sockaddr *)(&remote6);
		addrlen = sizeof(remote6);
	}
	if(bind(fd, address, addrlen) < 0) {
		JANUS_LOG(LOG_FATAL, "Bind failed for STUN BINDING test: %d (%s)\n", errno, strerror(errno));
		close(fd);
		return -1;
	}
	int bytes = sendto(fd, buf, len, 0, remote, addrlen);
	if(bytes < 0) {
		JANUS_LOG(LOG_FATAL, "Error sending STUN BINDING test\n");
		close(fd);
		return -1;
	}
	JANUS_LOG(LOG_VERB, "  >> Sent %d bytes %s:%u, waiting for reply...\n", bytes, janus_stun_server, janus_stun_port);
	struct timeval timeout;
	fd_set readfds;
	FD_ZERO(&readfds);
	FD_SET(fd, &readfds);
	timeout.tv_sec = 5;	/* FIXME Don't wait forever */
	timeout.tv_usec = 0;
	select(fd+1, &readfds, NULL, NULL, &timeout);
	if(!FD_ISSET(fd, &readfds)) {
		JANUS_LOG(LOG_FATAL, "No response to our STUN BINDING test\n");
		close(fd);
		return -1;
	}
	bytes = recvfrom(fd, buf, 1500, 0, remote, &addrlen);
	JANUS_LOG(LOG_VERB, "  >> Got %d bytes...\n", bytes);
	if(stun_agent_validate (&stun, &msg, buf, bytes, NULL, NULL) != STUN_VALIDATION_SUCCESS) {
		JANUS_LOG(LOG_FATAL, "Failed to validate STUN BINDING response\n");
		close(fd);
		return -1;
	}
	StunClass class = stun_message_get_class(&msg);
	StunMethod method = stun_message_get_method(&msg);
	if(class != STUN_RESPONSE || method != STUN_BINDING) {
		JANUS_LOG(LOG_FATAL, "Unexpected STUN response: %d/%d\n", class, method);
		close(fd);
		return -1;
	}
	StunMessageReturn ret = stun_message_find_xor_addr(&msg, STUN_ATTRIBUTE_XOR_MAPPED_ADDRESS, (struct sockaddr_storage *)address, &addrlen);
	JANUS_LOG(LOG_VERB, "  >> XOR-MAPPED-ADDRESS: %d\n", ret);
	if(ret == STUN_MESSAGE_RETURN_SUCCESS) {
		if(janus_network_address_from_sockaddr((struct sockaddr *)address, &addr) != 0 ||
				janus_network_address_to_string_buffer(&addr, &addr_buf) != 0) {
			JANUS_LOG(LOG_ERR, "Could not resolve XOR-MAPPED-ADDRESS...\n");
		} else {
			const char *public_ip = janus_network_address_string_from_buffer(&addr_buf);
			JANUS_LOG(LOG_INFO, "  >> Our public address is %s\n", public_ip);
			janus_set_public_ip(public_ip);
			close(fd);
		}
		return 0;
	}
	ret = stun_message_find_addr(&msg, STUN_ATTRIBUTE_MAPPED_ADDRESS, (struct sockaddr_storage *)address, &addrlen);
	JANUS_LOG(LOG_VERB, "  >> MAPPED-ADDRESS: %d\n", ret);
	if(ret == STUN_MESSAGE_RETURN_SUCCESS) {
		if(janus_network_address_from_sockaddr((struct sockaddr *)address, &addr) != 0 ||
				janus_network_address_to_string_buffer(&addr, &addr_buf) != 0) {
			JANUS_LOG(LOG_ERR, "Could not resolve MAPPED-ADDRESS...\n");
		} else {
			const char *public_ip = janus_network_address_string_from_buffer(&addr_buf);
			JANUS_LOG(LOG_INFO, "  >> Our public address is %s\n", public_ip);
			janus_set_public_ip(public_ip);
			close(fd);
		}
		return 0;
	}
	close(fd);
	return -1;
}

int janus_ice_set_turn_server(gchar *turn_server, uint16_t turn_port, gchar *turn_type, gchar *turn_user, gchar *turn_pwd) {
	if(turn_server == NULL)
		return 0;	/* No initialization needed */
	if(turn_type == NULL)
		turn_type = (char *)"udp";
	if(turn_port == 0)
		turn_port = 3478;
	JANUS_LOG(LOG_INFO, "TURN server to use: %s:%u (%s)\n", turn_server, turn_port, turn_type);
	if(!strcasecmp(turn_type, "udp")) {
		janus_turn_type = NICE_RELAY_TYPE_TURN_UDP;
	} else if(!strcasecmp(turn_type, "tcp")) {
		janus_turn_type = NICE_RELAY_TYPE_TURN_TCP;
	} else if(!strcasecmp(turn_type, "tls")) {
		janus_turn_type = NICE_RELAY_TYPE_TURN_TLS;
	} else {
		JANUS_LOG(LOG_ERR, "Unsupported relay type '%s'...\n", turn_type);
		return -1;
	}
	/* Resolve address to get an IP */
	struct addrinfo *res = NULL;
	janus_network_address addr;
	janus_network_address_string_buffer addr_buf;
	if(getaddrinfo(turn_server, NULL, NULL, &res) != 0 ||
			janus_network_address_from_sockaddr(res->ai_addr, &addr) != 0 ||
			janus_network_address_to_string_buffer(&addr, &addr_buf) != 0) {
		JANUS_LOG(LOG_ERR, "Could not resolve %s...\n", turn_server);
		if(res)
			freeaddrinfo(res);
		return -1;
	}
	freeaddrinfo(res);
	g_free(janus_turn_server);
	janus_turn_server = g_strdup(janus_network_address_string_from_buffer(&addr_buf));
	if(janus_turn_server == NULL) {
		JANUS_LOG(LOG_ERR, "Could not resolve %s...\n", turn_server);
		return -1;
	}
	janus_turn_port = turn_port;
	JANUS_LOG(LOG_VERB, "  >> %s:%u\n", janus_turn_server, janus_turn_port);
	g_free(janus_turn_user);
	janus_turn_user = NULL;
	if(turn_user)
		janus_turn_user = g_strdup(turn_user);
	g_free(janus_turn_pwd);
	janus_turn_pwd = NULL;
	if(turn_pwd)
		janus_turn_pwd = g_strdup(turn_pwd);
	return 0;
}

int janus_ice_set_turn_rest_api(gchar *api_server, gchar *api_key, gchar *api_method) {
#ifndef HAVE_LIBCURL
	JANUS_LOG(LOG_ERR, "Janus has been nuilt with no libcurl support, TURN REST API unavailable\n");
	return -1; 
#else
	if(api_server != NULL &&
			(strstr(api_server, "http://") != api_server && strstr(api_server, "https://") != api_server)) {
		JANUS_LOG(LOG_ERR, "Invalid TURN REST API backend: not an HTTP address\n");
		return -1;
	}
	janus_turnrest_set_backend(api_server, api_key, api_method);
	JANUS_LOG(LOG_INFO, "TURN REST API backend: %s\n", api_server ? api_server : "(disabled)");
#endif
	return 0;
}


/* ICE stuff */
static const gchar *janus_ice_state_name[] = 
{
	"disconnected",
	"gathering",
	"connecting",
	"connected",
	"ready",
	"failed"
};
const gchar *janus_get_ice_state_name(gint state) {
	if(state < 0 || state > 5)
		return NULL;
	return janus_ice_state_name[state];
}


/* ICE Handles */
void janus_ice_free(const janus_refcount *handle_ref);
void janus_ice_plugin_session_free(const janus_refcount *app_handle_ref);
void janus_ice_stream_free(const janus_refcount *handle_ref);
void janus_ice_component_free(const janus_refcount *handle_ref);

janus_ice_handle *janus_ice_handle_create(void *core_session, const char *opaque_id) {
	if(core_session == NULL)
		return NULL;
	janus_session *session = (janus_session *)core_session;
	janus_ice_handle *handle = NULL;
	guint64 handle_id = 0;
	while(handle_id == 0) {
		handle_id = janus_random_uint64();
		handle = janus_session_handles_find(session, handle_id);
		if(handle != NULL) {
			/* Handle ID already taken, try another one */
			janus_refcount_decrease(&handle->ref);	/* janus_session_handles_find increases it */
			handle_id = 0;
		}
	}
	handle = (janus_ice_handle *)g_malloc0(sizeof(janus_ice_handle));
	JANUS_LOG(LOG_INFO, "Creating new handle in session %"SCNu64": %"SCNu64"; %p %p\n", session->session_id, handle_id, core_session, handle);
	if(handle == NULL) {
		JANUS_LOG(LOG_FATAL, "Memory error!\n");
		return NULL;
	}
	janus_refcount_init(&handle->ref, janus_ice_free);
	janus_refcount_increase(&session->ref);
	handle->session = core_session;
	if(opaque_id)
		handle->opaque_id = g_strdup(opaque_id);
	handle->created = janus_get_monotonic_time();
	handle->handle_id = handle_id;
	handle->app = NULL;
	handle->app_handle = NULL;
	handle->queued_packets = g_async_queue_new();
	janus_mutex_init(&handle->mutex);
	janus_session_handles_insert(session, handle);
	return handle;
}

gint janus_ice_handle_attach_plugin(void *core_session, janus_ice_handle *handle, janus_plugin *plugin) {
	if(core_session == NULL)
		return JANUS_ERROR_SESSION_NOT_FOUND;
	janus_session *session = (janus_session *)core_session;
	if(plugin == NULL)
		return JANUS_ERROR_PLUGIN_NOT_FOUND;
	if(handle == NULL)
		return JANUS_ERROR_HANDLE_NOT_FOUND;
	if(handle->app != NULL) {
		/* This handle is already attached to a plugin */
		return JANUS_ERROR_PLUGIN_ATTACH;
	}
	int error = 0;
	janus_plugin_session *session_handle = g_malloc0(sizeof(janus_plugin_session));
	if(session_handle == NULL) {
		JANUS_LOG(LOG_FATAL, "Memory error!\n");
		return JANUS_ERROR_UNKNOWN;	/* FIXME Do we need something like "Internal Server Error"? */
	}
	session_handle->gateway_handle = handle;
	session_handle->plugin_handle = NULL;
	g_atomic_int_set(&session_handle->stopped, 0);
	plugin->create_session(session_handle, &error);
	if(error) {
		/* TODO Make error struct to pass verbose information */
		g_free(session_handle);
		janus_mutex_unlock(&session->mutex);
		return error;
	}
	janus_refcount_init(&session_handle->ref, janus_ice_plugin_session_free);
	/* Handle and plugin session reference each other */
	janus_refcount_increase(&session_handle->ref);
	//~ janus_refcount_increase(&handle->ref);
	handle->app = plugin;
	handle->app_handle = session_handle;
	/* Add this plugin session to active sessions map */
	janus_mutex_lock(&plugin_sessions_mutex);
	g_hash_table_insert(plugin_sessions, session_handle, session_handle);
	janus_mutex_unlock(&plugin_sessions_mutex);
	/* Notify event handlers */
	if(janus_events_is_enabled())
		janus_events_notify_handlers(JANUS_EVENT_TYPE_HANDLE,
			session->session_id, handle->handle_id, "attached", plugin->get_package(), handle->opaque_id);
	return 0;
}

gint janus_ice_handle_destroy(void *core_session, janus_ice_handle *handle) {
	/* session->mutex has to be locked when calling this function */
	if(core_session == NULL)
		return JANUS_ERROR_SESSION_NOT_FOUND;
	janus_session *session = (janus_session *)core_session;
	if(handle == NULL)
		return JANUS_ERROR_HANDLE_NOT_FOUND;
	if(!g_atomic_int_compare_and_exchange(&handle->destroyed, 0, 1))
		return 0;
	/* Remove the session from active sessions map */
	janus_mutex_lock(&plugin_sessions_mutex);
	gboolean found = g_hash_table_remove(plugin_sessions, handle->app_handle);
	if (!found) {
		janus_mutex_unlock(&plugin_sessions_mutex);
		return JANUS_ERROR_HANDLE_NOT_FOUND;
	}
	janus_mutex_unlock(&plugin_sessions_mutex);
	janus_plugin *plugin_t = (janus_plugin *)handle->app;
	if(plugin_t == NULL) {
		/* There was no plugin attached, probably something went wrong there */
		janus_refcount_decrease(&handle->ref);
		janus_flags_set(&handle->webrtc_flags, JANUS_ICE_HANDLE_WEBRTC_ALERT);
		janus_flags_set(&handle->webrtc_flags, JANUS_ICE_HANDLE_WEBRTC_STOP);
		if(handle->iceloop != NULL) {
			if(handle->stream_id > 0) {
				nice_agent_attach_recv(handle->agent, handle->stream_id, 1, g_main_loop_get_context (handle->iceloop), NULL, NULL);
			}
			if(handle->iceloop != NULL && g_main_loop_is_running(handle->iceloop)) {
				g_main_loop_quit(handle->iceloop);
			}
		}
		return 0;
	}
	JANUS_LOG(LOG_INFO, "Detaching handle from %s; %p %p %p %p\n", plugin_t->get_name(), handle, handle->app_handle, handle->app_handle->gateway_handle, handle->app_handle->plugin_handle);
	/* Actually detach handle... */
	int error = 0;
	if(g_atomic_int_compare_and_exchange(&handle->app_handle->stopped, 0, 1)) {
		handle->app_handle->gateway_handle = NULL;
		/* Notify the plugin that the session's over */
		plugin_t->destroy_session(handle->app_handle, &error);
		/* We only unref when actually freeing the ICE handle */
	}
	/* Get rid of the handle now */
	if(g_atomic_int_compare_and_exchange(&handle->dump_packets, 1, 0)) {
		janus_text2pcap_close(handle->text2pcap);
		g_clear_pointer(&handle->text2pcap, janus_text2pcap_free);
	}
	janus_flags_set(&handle->webrtc_flags, JANUS_ICE_HANDLE_WEBRTC_STOP);
	janus_ice_webrtc_hangup(handle, "Detach");

	/* Prepare JSON event to notify user/application */
	json_t *event = json_object();
	json_object_set_new(event, "janus", json_string("detached"));
	json_object_set_new(event, "session_id", json_integer(session->session_id));
	json_object_set_new(event, "sender", json_integer(handle->handle_id));
	/* Send the event */
	JANUS_LOG(LOG_VERB, "[%"SCNu64"] Sending event to transport...; %p\n", handle->handle_id, handle);
	janus_session_notify_event(session, event);
	/* We only actually destroy the handle later */
	JANUS_LOG(LOG_VERB, "[%"SCNu64"] Handle detached (error=%d), scheduling destruction\n", handle->handle_id, error);
	/* Notify event handlers as well */
	if(janus_events_is_enabled())
		janus_events_notify_handlers(JANUS_EVENT_TYPE_HANDLE,
			session->session_id, handle->handle_id, "detached", plugin_t->get_package(), NULL);
	/* Unref the handle: we only unref the session too when actually freeing the handle, so that it is freed before that */
	janus_refcount_decrease(&handle->ref);
	return error;
}

void janus_ice_free(const janus_refcount *handle_ref) {
	janus_ice_handle *handle = janus_refcount_containerof(handle_ref, janus_ice_handle, ref);
	/* This stack can be destroyed, free all the resources */
	janus_mutex_lock(&handle->mutex);
	if(handle->queued_packets != NULL)
		g_async_queue_unref(handle->queued_packets);
	if(handle->app_handle != NULL)
		janus_refcount_decrease(&handle->app_handle->ref);
	janus_mutex_unlock(&handle->mutex);
	janus_ice_webrtc_free(handle);
	JANUS_LOG(LOG_INFO, "[%"SCNu64"] Handle and related resources freed; %p %p\n", handle->handle_id, handle, handle->session);
	/* Finally, unref the session and free the handle */
	if(handle->session != NULL) {
		janus_session *session = (janus_session *)handle->session;
		janus_refcount_decrease(&session->ref);
	}
	g_free(handle->opaque_id);
	g_free(handle);
}

void janus_ice_plugin_session_free(const janus_refcount *app_handle_ref) {
	janus_plugin_session *app_handle = janus_refcount_containerof(app_handle_ref, janus_plugin_session, ref);
	/* This app handle can be destroyed, free all the resources */
	g_free(app_handle);
}

void janus_ice_webrtc_hangup(janus_ice_handle *handle, const char *reason) {
	if(handle == NULL)
		return;
	if(janus_flags_is_set(&handle->webrtc_flags, JANUS_ICE_HANDLE_WEBRTC_ALERT))
		return;
	janus_flags_set(&handle->webrtc_flags, JANUS_ICE_HANDLE_WEBRTC_ALERT);
	janus_flags_set(&handle->webrtc_flags, JANUS_ICE_HANDLE_WEBRTC_CLEANING);
	if(!janus_flags_is_set(&handle->webrtc_flags, JANUS_ICE_HANDLE_WEBRTC_STOP)) {
		janus_plugin *plugin = (janus_plugin *)handle->app;
		if(plugin != NULL) {
			JANUS_LOG(LOG_VERB, "[%"SCNu64"] Telling the plugin about the hangup because of a %s (%s)\n",
				handle->handle_id, reason, plugin->get_name());
			if(plugin && plugin->hangup_media && janus_plugin_session_is_alive(handle->app_handle))
				plugin->hangup_media(handle->app_handle);
			/* User will be notified only after the actual hangup */
			handle->hangup_reason = reason;
		}
	}
	if(handle->queued_packets != NULL && handle->send_thread_created)
#if GLIB_CHECK_VERSION(2, 46, 0)
		g_async_queue_push_front(handle->queued_packets, &janus_ice_dtls_alert);
#else
		g_async_queue_push(handle->queued_packets, &janus_ice_dtls_alert);
#endif
	/* Get rid of the loop */
	if(handle->send_thread == NULL) {
		if(handle->iceloop != NULL) {
			if(handle->stream_id > 0) {
				nice_agent_attach_recv(handle->agent, handle->stream_id, 1, g_main_loop_get_context (handle->iceloop), NULL, NULL);
			}
			if(g_main_loop_is_running(handle->iceloop)) {
				JANUS_LOG(LOG_VERB, "[%"SCNu64"] Forcing ICE loop to quit (%s)\n", handle->handle_id, g_main_loop_is_running(handle->iceloop) ? "running" : "NOT running");
				g_main_loop_quit(handle->iceloop);
				if (handle->icectx != NULL) {
					g_main_context_wakeup(handle->icectx);
				}
			}
		}
	}
}

void janus_ice_webrtc_free(janus_ice_handle *handle) {
	if(handle == NULL)
		return;
	janus_mutex_lock(&handle->mutex);
	janus_flags_clear(&handle->webrtc_flags, JANUS_ICE_HANDLE_WEBRTC_READY);
	if(handle->iceloop != NULL) {
		g_main_loop_unref (handle->iceloop);
		handle->iceloop = NULL;
	}
	if(handle->icectx != NULL) {
		g_main_context_unref (handle->icectx);
		handle->icectx = NULL;
	}
	if(handle->stream != NULL) {
		janus_ice_stream_destroy(handle->stream);
		handle->stream = NULL;
	}
	if(handle->agent != NULL) {
		if(G_IS_OBJECT(handle->agent))
			g_object_unref(handle->agent);
		handle->agent = NULL;
	}
	handle->agent_created = 0;
	if(handle->pending_trickles) {
		while(handle->pending_trickles) {
			GList *temp = g_list_first(handle->pending_trickles);
			handle->pending_trickles = g_list_remove_link(handle->pending_trickles, temp);
			janus_ice_trickle *trickle = (janus_ice_trickle *)temp->data;
			g_list_free(temp);
			janus_ice_trickle_destroy(trickle);
		}
	}
	handle->pending_trickles = NULL;
	g_free(handle->rtp_profile);
	handle->rtp_profile = NULL;
	g_free(handle->local_sdp);
	handle->local_sdp = NULL;
	g_free(handle->remote_sdp);
	handle->remote_sdp = NULL;
	g_free(handle->audio_mid);
	handle->audio_mid = NULL;
	g_free(handle->video_mid);
	handle->video_mid = NULL;
	g_free(handle->data_mid);
	handle->data_mid = NULL;
	handle->icethread = NULL;
	janus_flags_clear(&handle->webrtc_flags, JANUS_ICE_HANDLE_WEBRTC_READY);
	janus_flags_clear(&handle->webrtc_flags, JANUS_ICE_HANDLE_WEBRTC_CLEANING);
	janus_flags_clear(&handle->webrtc_flags, JANUS_ICE_HANDLE_WEBRTC_HAS_AGENT);
	if (!janus_flags_is_set(&handle->webrtc_flags, JANUS_ICE_HANDLE_WEBRTC_STOP) && handle->hangup_reason) {
		janus_ice_notify_hangup(handle, handle->hangup_reason);
	}
	handle->hangup_reason = NULL;
	janus_mutex_unlock(&handle->mutex);
	JANUS_LOG(LOG_INFO, "[%"SCNu64"] WebRTC resources freed; %p %p\n", handle->handle_id, handle, handle->session);
}

void janus_ice_stream_destroy(janus_ice_stream *stream) {
	if(stream == NULL)
		return;
	if(stream->component != NULL) {
		janus_ice_component_destroy(stream->component);
		stream->component = NULL;
	}
	janus_ice_handle *handle = stream->handle;
	if(handle != NULL) {
		janus_refcount_decrease(&handle->ref);
		stream->handle = NULL;
	}
	janus_refcount_decrease(&stream->ref);
}

void janus_ice_stream_free(const janus_refcount *stream_ref) {
	janus_ice_stream *stream = janus_refcount_containerof(stream_ref, janus_ice_stream, ref);
	/* This stream can be destroyed, free all the resources */
	stream->handle = NULL;
	g_free(stream->remote_hashing);
	stream->remote_hashing = NULL;
	g_free(stream->remote_fingerprint);
	stream->remote_fingerprint = NULL;
	g_free(stream->ruser);
	stream->ruser = NULL;
	g_free(stream->rpass);
	stream->rpass = NULL;
	g_free(stream->rid[0]);
	stream->rid[0] = NULL;
	g_free(stream->rid[1]);
	stream->rid[1] = NULL;
	g_free(stream->rid[2]);
	stream->rid[2] = NULL;
	g_list_free(stream->audio_payload_types);
	stream->audio_payload_types = NULL;
	g_list_free(stream->video_payload_types);
	stream->video_payload_types = NULL;
	g_free(stream->audio_codec);
	stream->audio_codec = NULL;
	g_free(stream->video_codec);
	stream->video_codec = NULL;
	g_free(stream->audio_rtcp_ctx);
	stream->audio_rtcp_ctx = NULL;
	g_free(stream->video_rtcp_ctx[0]);
	stream->video_rtcp_ctx[0] = NULL;
	g_free(stream->video_rtcp_ctx[1]);
	stream->video_rtcp_ctx[1] = NULL;
	g_free(stream->video_rtcp_ctx[2]);
	stream->video_rtcp_ctx[2] = NULL;
	stream->audio_first_ntp_ts = 0;
	stream->audio_first_rtp_ts = 0;
	stream->video_first_ntp_ts[0] = 0;
	stream->video_first_ntp_ts[1] = 0;
	stream->video_first_ntp_ts[2] = 0;
	stream->video_first_rtp_ts[0] = 0;
	stream->video_first_rtp_ts[1] = 0;
	stream->video_first_rtp_ts[2] = 0;
	stream->audio_last_ts = 0;
	stream->video_last_ts = 0;
	g_free(stream);
	stream = NULL;
}

void janus_ice_component_destroy(janus_ice_component *component) {
	if(component == NULL)
		return;
	janus_ice_stream *stream = component->stream;
	if(stream != NULL) {
		janus_refcount_decrease(&stream->ref);
		component->stream = NULL;
	}
	janus_refcount_decrease(&component->ref);
}

void janus_ice_component_free(const janus_refcount *component_ref) {
	janus_ice_component *component = janus_refcount_containerof(component_ref, janus_ice_component, ref);
	if(component->icestate_source != NULL) {
		g_source_destroy(component->icestate_source);
		g_source_unref(component->icestate_source);
		component->icestate_source = NULL;
	}
	if(component->dtlsrt_source != NULL) {
		g_source_destroy(component->dtlsrt_source);
		g_source_unref(component->dtlsrt_source);
		component->dtlsrt_source = NULL;
	}
	if(component->dtls != NULL) {
		janus_dtls_srtp_destroy(component->dtls);
		janus_refcount_decrease(&component->dtls->ref);
		component->dtls = NULL;
	}
	if(component->audio_retransmit_buffer != NULL) {
		janus_rtp_packet *p = NULL;
		while((p = (janus_rtp_packet *)g_queue_pop_head(component->audio_retransmit_buffer)) != NULL) {
			/* Remove from hashtable too */
			janus_rtp_header *header = (janus_rtp_header *)p->data;
			guint16 seq = ntohs(header->seq_number);
			g_hash_table_remove(component->audio_retransmit_seqs, GUINT_TO_POINTER(seq));
			/* Free the packet */
			g_free(p->data);
			p->data = NULL;
			g_free(p);
		}
		g_queue_free(component->audio_retransmit_buffer);
		g_hash_table_destroy(component->audio_retransmit_seqs);
	}
	if(component->video_retransmit_buffer != NULL) {
		janus_rtp_packet *p = NULL;
		while((p = (janus_rtp_packet *)g_queue_pop_head(component->video_retransmit_buffer)) != NULL) {
			/* Remove from hashtable too */
			janus_rtp_header *header = (janus_rtp_header *)p->data;
			guint16 seq = ntohs(header->seq_number);
			g_hash_table_remove(component->video_retransmit_seqs, GUINT_TO_POINTER(seq));
			/* Free the packet */
			g_free(p->data);
			p->data = NULL;
			g_free(p);
		}
		g_queue_free(component->video_retransmit_buffer);
		g_hash_table_destroy(component->video_retransmit_seqs);
	}
	if(component->candidates != NULL) {
		GSList *i = NULL, *candidates = component->candidates;
		for (i = candidates; i; i = i->next) {
			NiceCandidate *c = (NiceCandidate *) i->data;
			if(c != NULL) {
				nice_candidate_free(c);
				c = NULL;
			}
		}
		g_slist_free(candidates);
		candidates = NULL;
	}
	component->candidates = NULL;
	if(component->local_candidates != NULL) {
		GSList *i = NULL, *candidates = component->local_candidates;
		for (i = candidates; i; i = i->next) {
			gchar *c = (gchar *) i->data;
			g_free(c);
		}
		g_slist_free(candidates);
		candidates = NULL;
	}
	component->local_candidates = NULL;
	if(component->remote_candidates != NULL) {
		GSList *i = NULL, *candidates = component->remote_candidates;
		for (i = candidates; i; i = i->next) {
			gchar *c = (gchar *) i->data;
			g_free(c);
		}
		g_slist_free(candidates);
		candidates = NULL;
	}
	component->remote_candidates = NULL;
	g_free(component->selected_pair);
	component->selected_pair = NULL;
	if(component->last_seqs_audio)
		janus_seq_list_free(&component->last_seqs_audio);
	if(component->last_seqs_video[0])
		janus_seq_list_free(&component->last_seqs_video[0]);
	if(component->last_seqs_video[1])
		janus_seq_list_free(&component->last_seqs_video[1]);
	if(component->last_seqs_video[2])
		janus_seq_list_free(&component->last_seqs_video[2]);
	g_free(component);
	//~ janus_mutex_unlock(&handle->mutex);
}

/* Call plugin slow_link callback if enough NACKs within a second */
#define SLOW_LINK_NACKS_PER_SEC 8
static void
janus_slow_link_update(janus_ice_component *component, janus_ice_handle *handle,
		guint nacks, int video, int uplink, gint64 now) {
	/* We keep the counters in different janus_ice_stats objects, depending on the direction */
	gint64 sl_nack_period_ts = uplink ? component->in_stats.sl_nack_period_ts : component->out_stats.sl_nack_period_ts;
	/* Is the NACK too old? */
	if(now-sl_nack_period_ts > 2*G_USEC_PER_SEC) {
		/* Old nacks too old, don't count them */
		if(uplink) {
			component->in_stats.sl_nack_period_ts = now;
			component->in_stats.sl_nack_recent_cnt = 0;
		} else {
			component->out_stats.sl_nack_period_ts = now;
			component->out_stats.sl_nack_recent_cnt = 0;
		}
	}
	if(uplink) {
		component->in_stats.sl_nack_recent_cnt += nacks;
	} else {
		component->out_stats.sl_nack_recent_cnt += nacks;
	}
	gint64 last_slowlink_time = uplink ? component->in_stats.last_slowlink_time : component->out_stats.last_slowlink_time;
	guint sl_nack_recent_cnt = uplink ? component->in_stats.sl_nack_recent_cnt : component->out_stats.sl_nack_recent_cnt;
	if((sl_nack_recent_cnt >= SLOW_LINK_NACKS_PER_SEC) && (now-last_slowlink_time > 1*G_USEC_PER_SEC)) {
		/* Tell the plugin */
		janus_plugin *plugin = (janus_plugin *)handle->app;
		if(plugin && plugin->slow_link && janus_plugin_session_is_alive(handle->app_handle) &&
				!g_atomic_int_get(&handle->app_handle->stopped) &&
				!g_atomic_int_get(&handle->destroyed))
			plugin->slow_link(handle->app_handle, uplink, video);
		/* Notify the user/application too */
		janus_session *session = (janus_session *)handle->session;
		if(session != NULL) {
			json_t *event = json_object();
			json_object_set_new(event, "janus", json_string("slowlink"));
			json_object_set_new(event, "session_id", json_integer(session->session_id));
			json_object_set_new(event, "sender", json_integer(handle->handle_id));
			json_object_set_new(event, "uplink", uplink ? json_true() : json_false());
			json_object_set_new(event, "nacks", json_integer(sl_nack_recent_cnt));
			/* Send the event */
			JANUS_LOG(LOG_VERB, "[%"SCNu64"] Sending event to transport...; %p\n", handle->handle_id, handle);
			janus_session_notify_event(session, event);
			/* Finally, notify event handlers */
			if(janus_events_is_enabled()) {
				json_t *info = json_object();
				json_object_set_new(info, "media", json_string(video ? "video" : "audio"));
				json_object_set_new(info, "slow_link", json_string(uplink ? "uplink" : "downlink"));
				json_object_set_new(info, "nacks_lastsec", json_integer(sl_nack_recent_cnt));
				janus_events_notify_handlers(JANUS_EVENT_TYPE_MEDIA, session->session_id, handle->handle_id, info);
			}
		}
		/* Update the counters */
		if(uplink) {
			component->in_stats.last_slowlink_time = now;
			component->in_stats.sl_nack_period_ts = now;
			component->in_stats.sl_nack_recent_cnt = 0;
		} else {
			component->out_stats.last_slowlink_time = now;
			component->out_stats.sl_nack_period_ts = now;
			component->out_stats.sl_nack_recent_cnt = 0;
		}
	}
}


/* ICE state check timer (needed to check if a failed really is definitive or if things can still improve) */
static gboolean janus_ice_check_failed(gpointer data) {
	janus_ice_component *component = (janus_ice_component *)data;
	if(component == NULL)
		return FALSE;
	janus_ice_stream *stream = component->stream;
	if(!stream)
		goto stoptimer;
	janus_ice_handle *handle = stream->handle;
	if(!handle)
		goto stoptimer;
	if(janus_flags_is_set(&handle->webrtc_flags, JANUS_ICE_HANDLE_WEBRTC_STOP) ||
			janus_flags_is_set(&handle->webrtc_flags, JANUS_ICE_HANDLE_WEBRTC_ALERT))
		goto stoptimer;
	if(component->state == NICE_COMPONENT_STATE_CONNECTED || component->state == NICE_COMPONENT_STATE_READY) {
		/* ICE succeeded in the meanwhile, get rid of this timer */
		JANUS_LOG(LOG_VERB, "[%"SCNu64"] ICE succeeded, disabling ICE state check timer!\n", handle->handle_id);
		goto stoptimer;
	}
	/* Still in the failed state, how much time passed since we first detected it? */
	if(janus_get_monotonic_time() - component->icefailed_detected < 5*G_USEC_PER_SEC) {
		/* Let's wait a little longer */
		return TRUE;
	}
	/* If we got here it means the timer expired, and we should check if this is a failure */
	gboolean trickle_recv = (!janus_flags_is_set(&handle->webrtc_flags, JANUS_ICE_HANDLE_WEBRTC_TRICKLE) || janus_flags_is_set(&handle->webrtc_flags, JANUS_ICE_HANDLE_WEBRTC_ALL_TRICKLES));
	gboolean answer_recv = janus_flags_is_set(&handle->webrtc_flags, JANUS_ICE_HANDLE_WEBRTC_GOT_ANSWER);
	gboolean alert_set = janus_flags_is_set(&handle->webrtc_flags, JANUS_ICE_HANDLE_WEBRTC_ALERT);
	/* We may still be waiting for something... but we don't wait forever */
	gboolean do_wait = TRUE;
	if(janus_get_monotonic_time() - component->icefailed_detected >= 15*G_USEC_PER_SEC) {
		do_wait = FALSE;
	}
	if(!do_wait || (handle && trickle_recv && answer_recv && !alert_set)) {
		/* FIXME Should we really give up for what may be a failure in only one of the media? */
		JANUS_LOG(LOG_ERR, "[%"SCNu64"] ICE failed for component %d in stream %d...\n",
			handle->handle_id, component->component_id, stream->stream_id);
		janus_flags_set(&handle->webrtc_flags, JANUS_ICE_HANDLE_WEBRTC_ALERT);
		janus_plugin *plugin = (janus_plugin *)handle->app;
		if(plugin != NULL) {
			JANUS_LOG(LOG_VERB, "[%"SCNu64"] Telling the plugin about it (%s)\n", handle->handle_id, plugin->get_name());
			if(plugin && plugin->hangup_media && janus_plugin_session_is_alive(handle->app_handle))
				plugin->hangup_media(handle->app_handle);
		}
		janus_ice_notify_hangup(handle, "ICE failed");
		goto stoptimer;
	}
	/* Let's wait a little longer */
	JANUS_LOG(LOG_WARN, "[%"SCNu64"] ICE failed for component %d in stream %d, but we're still waiting for some info so we don't care... (trickle %s, answer %s, alert %s)\n",
		handle->handle_id, component->component_id, stream->stream_id,
		trickle_recv ? "received" : "pending",
		answer_recv ? "received" : "pending",
		alert_set ? "set" : "not set");
	return TRUE;

stoptimer:
	if(component->icestate_source != NULL) {
		g_source_destroy(component->icestate_source);
		g_source_unref(component->icestate_source);
		component->icestate_source = NULL;
	}
	return FALSE;
}

/* Callbacks */
static void janus_ice_cb_candidate_gathering_done(NiceAgent *agent, guint stream_id, gpointer user_data) {
	janus_ice_handle *handle = (janus_ice_handle *)user_data;
	if(!handle)
		return;
	JANUS_LOG(LOG_VERB, "[%"SCNu64"] Gathering done for stream %d\n", handle->handle_id, stream_id);
	handle->cdone++;
	janus_ice_stream *stream = handle->stream;
	if(!stream || stream->stream_id != stream_id) {
		JANUS_LOG(LOG_ERR, "[%"SCNu64"]  No stream %d??\n", handle->handle_id, stream_id);
		return;
	}
	stream->cdone = 1;
}

static void janus_ice_cb_component_state_changed(NiceAgent *agent, guint stream_id, guint component_id, guint state, gpointer ice) {
	janus_ice_handle *handle = (janus_ice_handle *)ice;
	if(!handle)
		return;
	if(component_id > 1) {
		/* State changed for a component we don't need anymore (rtcp-mux) */
		return;
	}
	JANUS_LOG(LOG_VERB, "[%"SCNu64"] Component state changed for component %d in stream %d: %d (%s)\n",
		handle->handle_id, component_id, stream_id, state, janus_get_ice_state_name(state));
	janus_ice_stream *stream = handle->stream;
	if(!stream || stream->stream_id != stream_id) {
		JANUS_LOG(LOG_ERR, "[%"SCNu64"]     No stream %d??\n", handle->handle_id, stream_id);
		return;
	}
	janus_ice_component *component = stream->component;
	if(!component || component->component_id != component_id) {
		JANUS_LOG(LOG_ERR, "[%"SCNu64"]     No component %d in stream %d??\n", handle->handle_id, component_id, stream_id);
		return;
	}
	component->state = state;
	/* Notify event handlers */
	if(janus_events_is_enabled()) {
		janus_session *session = (janus_session *)handle->session;
		json_t *info = json_object();
		json_object_set_new(info, "ice", json_string(janus_get_ice_state_name(state)));
		json_object_set_new(info, "stream_id", json_integer(stream_id));
		json_object_set_new(info, "component_id", json_integer(component_id));
		janus_events_notify_handlers(JANUS_EVENT_TYPE_WEBRTC, session->session_id, handle->handle_id, info);
	}
	/* Handle new state */
	if((state == NICE_COMPONENT_STATE_CONNECTED || state == NICE_COMPONENT_STATE_READY)) {
		/* Make sure we're not trying to start the thread more than once */
		if(!g_atomic_int_compare_and_exchange(&handle->send_thread_created, 0, 1)) {
			return;
		}
		/* Start the outgoing data thread */
		GError *error = NULL;
		char tname[16];
		g_snprintf(tname, sizeof(tname), "icesend %"SCNu64, handle->handle_id);
		janus_refcount_increase(&handle->ref);
		handle->send_thread = g_thread_try_new(tname, &janus_ice_send_thread, handle, &error);
		if(error != NULL) {
			/* FIXME We should clear some resources... */
			janus_refcount_decrease(&handle->ref);
			JANUS_LOG(LOG_ERR, "[%"SCNu64"] Got error %d (%s) trying to launch the ICE send thread...\n", handle->handle_id, error->code, error->message ? error->message : "??");
			return;
		}
	}
	/* FIXME Even in case the state is 'connected', we wait for the 'new-selected-pair' callback to do anything */
	if(state == NICE_COMPONENT_STATE_FAILED) {
		/* Failed doesn't mean necessarily we need to give up: we may be trickling */
		gboolean alert_set = janus_flags_is_set(&handle->webrtc_flags, JANUS_ICE_HANDLE_WEBRTC_ALERT);
		if(alert_set)
			return;
		gboolean trickle_recv = (!janus_flags_is_set(&handle->webrtc_flags, JANUS_ICE_HANDLE_WEBRTC_TRICKLE) || janus_flags_is_set(&handle->webrtc_flags, JANUS_ICE_HANDLE_WEBRTC_ALL_TRICKLES));
		gboolean answer_recv = janus_flags_is_set(&handle->webrtc_flags, JANUS_ICE_HANDLE_WEBRTC_GOT_ANSWER);
		JANUS_LOG(LOG_WARN, "[%"SCNu64"] ICE failed for component %d in stream %d, but let's give it some time... (trickle %s, answer %s, alert %s)\n",
			handle->handle_id, component_id, stream_id,
			trickle_recv ? "received" : "pending",
			answer_recv ? "received" : "pending",
			alert_set ? "set" : "not set");
		/* In case we haven't started a timer yet, let's do it now */
		if(component->icestate_source == NULL && component->icefailed_detected == 0) {
			component->icefailed_detected = janus_get_monotonic_time();
			component->icestate_source = g_timeout_source_new(500);
			g_source_set_callback(component->icestate_source, janus_ice_check_failed, component, NULL);
			guint id = g_source_attach(component->icestate_source, handle->icectx);
			JANUS_LOG(LOG_VERB, "[%"SCNu64"] Creating ICE state check timer with ID %u\n", handle->handle_id, id);
		}
	}
}

#ifndef HAVE_LIBNICE_TCP
static void janus_ice_cb_new_selected_pair (NiceAgent *agent, guint stream_id, guint component_id, gchar *local, gchar *remote, gpointer ice) {
#else
static void janus_ice_cb_new_selected_pair (NiceAgent *agent, guint stream_id, guint component_id, NiceCandidate *local, NiceCandidate *remote, gpointer ice) {
#endif
	janus_ice_handle *handle = (janus_ice_handle *)ice;
	if(!handle)
		return;
	if(component_id > 1) {
		/* New selected pair for a component we don't need anymore (rtcp-mux) */
		return;
	}
#ifndef HAVE_LIBNICE_TCP
	JANUS_LOG(LOG_VERB, "[%"SCNu64"] New selected pair for component %d in stream %d: %s <-> %s\n", handle ? handle->handle_id : 0, component_id, stream_id, local, remote);
#else
	JANUS_LOG(LOG_VERB, "[%"SCNu64"] New selected pair for component %d in stream %d: %s <-> %s\n", handle ? handle->handle_id : 0, component_id, stream_id, local->foundation, remote->foundation);
#endif
	janus_ice_stream *stream = handle->stream;
	if(!stream || stream->stream_id != stream_id) {
		JANUS_LOG(LOG_ERR, "[%"SCNu64"]     No stream %d??\n", handle->handle_id, stream_id);
		return;
	}
	janus_ice_component *component = stream->component;
	if(!component || component->component_id != component_id) {
		JANUS_LOG(LOG_ERR, "[%"SCNu64"]     No component %d in stream %d??\n", handle->handle_id, component_id, stream_id);
		return;
	}
	char sp[200];
#ifndef HAVE_LIBNICE_TCP
	g_snprintf(sp, 200, "%s <-> %s", local, remote);
#else
	gchar laddress[NICE_ADDRESS_STRING_LEN], raddress[NICE_ADDRESS_STRING_LEN];
	gint lport = 0, rport = 0;
	nice_address_to_string(&(local->addr), (gchar *)&laddress);
	nice_address_to_string(&(remote->addr), (gchar *)&raddress);
	lport = nice_address_get_port(&(local->addr));
	rport = nice_address_get_port(&(remote->addr));
	const char *ltype = NULL, *rtype = NULL; 
	switch(local->type) {
		case NICE_CANDIDATE_TYPE_HOST:
			ltype = "host";
			break;
		case NICE_CANDIDATE_TYPE_SERVER_REFLEXIVE:
			ltype = "srflx";
			break;
		case NICE_CANDIDATE_TYPE_PEER_REFLEXIVE:
			ltype = "prflx";
			break;
		case NICE_CANDIDATE_TYPE_RELAYED:
			ltype = "relay";
			break;
		default:
			break;
	}
	switch(remote->type) {
		case NICE_CANDIDATE_TYPE_HOST:
			rtype = "host";
			break;
		case NICE_CANDIDATE_TYPE_SERVER_REFLEXIVE:
			rtype = "srflx";
			break;
		case NICE_CANDIDATE_TYPE_PEER_REFLEXIVE:
			rtype = "prflx";
			break;
		case NICE_CANDIDATE_TYPE_RELAYED:
			rtype = "relay";
			break;
		default:
			break;
	}
	g_snprintf(sp, 200, "%s:%d [%s,%s] <-> %s:%d [%s,%s]",
		laddress, lport, ltype, local->transport == NICE_CANDIDATE_TRANSPORT_UDP ? "udp" : "tcp",
		raddress, rport, rtype, remote->transport == NICE_CANDIDATE_TRANSPORT_UDP ? "udp" : "tcp");
#endif
	gchar *prev_selected_pair = component->selected_pair;
	component->selected_pair = g_strdup(sp);
	g_clear_pointer(&prev_selected_pair, g_free);
	/* Notify event handlers */
	if(janus_events_is_enabled()) {
		janus_session *session = (janus_session *)handle->session;
		json_t *info = json_object();
		json_object_set_new(info, "selected-pair", json_string(sp));
		json_object_set_new(info, "stream_id", json_integer(stream_id));
		json_object_set_new(info, "component_id", json_integer(component_id));
		janus_events_notify_handlers(JANUS_EVENT_TYPE_WEBRTC, session->session_id, handle->handle_id, info);
	}
	/* Now we can start the DTLS handshake (FIXME This was on the 'connected' state notification, before) */
	JANUS_LOG(LOG_VERB, "[%"SCNu64"]   Component is ready enough, starting DTLS handshake...\n", handle->handle_id);
	/* Have we been here before? (might happen, when trickling) */
	if(component->dtls != NULL)
		return;
	component->component_connected = janus_get_monotonic_time();
	/* Create DTLS-SRTP context, at last */
	component->dtls = janus_dtls_srtp_create(component, stream->dtls_role);
	if(!component->dtls) {
		JANUS_LOG(LOG_ERR, "[%"SCNu64"]     No component DTLS-SRTP session??\n", handle->handle_id);
		return;
	}
	janus_refcount_increase(&component->dtls->ref);
	janus_dtls_srtp_handshake(component->dtls);
	/* Create retransmission timer */
	component->dtlsrt_source = g_timeout_source_new(100);
	g_source_set_callback(component->dtlsrt_source, janus_dtls_retry, component->dtls, NULL);
	guint id = g_source_attach(component->dtlsrt_source, handle->icectx);
	JANUS_LOG(LOG_VERB, "[%"SCNu64"] Creating retransmission timer with ID %u\n", handle->handle_id, id);
}

#ifndef HAVE_LIBNICE_TCP
static void janus_ice_cb_new_remote_candidate (NiceAgent *agent, guint stream_id, guint component_id, gchar *foundation, gpointer ice) {
#else
static void janus_ice_cb_new_remote_candidate (NiceAgent *agent, NiceCandidate *candidate, gpointer ice) {
#endif
	janus_ice_handle *handle = (janus_ice_handle *)ice;
#ifndef HAVE_LIBNICE_TCP
	JANUS_LOG(LOG_VERB, "[%"SCNu64"] Discovered new remote candidate for component %d in stream %d: foundation=%s\n", handle ? handle->handle_id : 0, component_id, stream_id, foundation);
#else
	const char *ctype = NULL;
	switch(candidate->type) {
		case NICE_CANDIDATE_TYPE_HOST:
			ctype = "host";
			break;
		case NICE_CANDIDATE_TYPE_SERVER_REFLEXIVE:
			ctype = "srflx";
			break;
		case NICE_CANDIDATE_TYPE_PEER_REFLEXIVE:
			ctype = "prflx";
			break;
		case NICE_CANDIDATE_TYPE_RELAYED:
			ctype = "relay";
			break;
		default:
			break;
	}
	guint stream_id = candidate->stream_id;
	guint component_id = candidate->component_id;
	JANUS_LOG(LOG_VERB, "[%"SCNu64"] Discovered new remote candidate for component %d in stream %d: type=%s\n", handle ? handle->handle_id : 0, component_id, stream_id, ctype);
#endif
	if(!handle)
		return;
	if(component_id > 1) {
		/* New remote candidate for a component we don't need anymore (rtcp-mux) */
		return;
	}
	janus_ice_stream *stream = handle->stream;
	if(!stream || stream->stream_id != stream_id) {
		JANUS_LOG(LOG_ERR, "[%"SCNu64"]     No stream %d??\n", handle->handle_id, stream_id);
		return;
	}
	janus_ice_component *component = stream->component;
	if(!component || component->component_id != component_id) {
		JANUS_LOG(LOG_ERR, "[%"SCNu64"]     No component %d in stream %d??\n", handle->handle_id, component_id, stream_id);
		return;
	}
#ifndef HAVE_LIBNICE_TCP
	/* Get remote candidates and look for the related foundation */
	NiceCandidate *candidate = NULL;
	GSList *candidates = nice_agent_get_remote_candidates(agent, component_id, stream_id), *tmp = candidates;
	while(tmp) {
		NiceCandidate *c = (NiceCandidate *)tmp->data;
		if(candidate == NULL) {
			/* Check if this is what we're looking for */
			if(!strcasecmp(c->foundation, foundation)) {
				/* It is! */
				candidate = c;
				tmp = tmp->next;
				continue;
			}
		}
		nice_candidate_free(c);
		tmp = tmp->next;
	}
	g_slist_free(candidates);
	if(candidate == NULL) {
		JANUS_LOG(LOG_WARN, "Candidate with foundation %s not found?\n", foundation);
		return;
	}
#endif
	/* Render the candidate and add it to the remote_candidates cache for the admin API */
	if(candidate->type != NICE_CANDIDATE_TYPE_PEER_REFLEXIVE) {
		/* ... but only if it's 'prflx', the others we add ourselves */
		goto candidatedone;
	}
	JANUS_LOG(LOG_VERB, "[%"SCNu64"] Stream #%d, Component #%d\n", handle->handle_id, candidate->stream_id, candidate->component_id);
	gchar address[NICE_ADDRESS_STRING_LEN], base_address[NICE_ADDRESS_STRING_LEN];
	gint port = 0, base_port = 0;
	nice_address_to_string(&(candidate->addr), (gchar *)&address);
	port = nice_address_get_port(&(candidate->addr));
	nice_address_to_string(&(candidate->base_addr), (gchar *)&base_address);
	base_port = nice_address_get_port(&(candidate->base_addr));
	JANUS_LOG(LOG_VERB, "[%"SCNu64"]   Address:    %s:%d\n", handle->handle_id, address, port);
	JANUS_LOG(LOG_VERB, "[%"SCNu64"]   Priority:   %d\n", handle->handle_id, candidate->priority);
	JANUS_LOG(LOG_VERB, "[%"SCNu64"]   Foundation: %s\n", handle->handle_id, candidate->foundation);
	char buffer[100];
	if(candidate->transport == NICE_CANDIDATE_TRANSPORT_UDP) {
		g_snprintf(buffer, 100,
			"%s %d %s %d %s %d typ prflx raddr %s rport %d\r\n", 
				candidate->foundation,
				candidate->component_id,
				"udp",
				candidate->priority,
				address,
				port,
				base_address,
				base_port);
	} else {
		if(!janus_ice_tcp_enabled) {
			/* ICETCP support disabled */
			JANUS_LOG(LOG_WARN, "[%"SCNu64"] Skipping prflx TCP candidate, ICETCP support disabled...\n", handle->handle_id);
			goto candidatedone;
		}
#ifndef HAVE_LIBNICE_TCP
		/* TCP candidates are only supported since libnice 0.1.8 */
		JANUS_LOG(LOG_WARN, "[%"SCNu64"] Skipping prflx TCP candidate, the libnice version doesn't support it...\n", handle->handle_id);
			goto candidatedone;
#else
		const char *type = NULL;
		switch(candidate->transport) {
			case NICE_CANDIDATE_TRANSPORT_TCP_ACTIVE:
				type = "active";
				break;
			case NICE_CANDIDATE_TRANSPORT_TCP_PASSIVE:
				type = "passive";
				break;
			case NICE_CANDIDATE_TRANSPORT_TCP_SO:
				type = "so";
				break;
			default:
				break;
		}
		if(type == NULL) {
			/* FIXME Unsupported transport */
			JANUS_LOG(LOG_WARN, "[%"SCNu64"] Unsupported transport, skipping nonUDP/TCP prflx candidate...\n", handle->handle_id);
			goto candidatedone;
		} else {
			g_snprintf(buffer, 100,
				"%s %d %s %d %s %d typ prflx raddr %s rport %d tcptype %s\r\n",
					candidate->foundation,
					candidate->component_id,
					"tcp",
					candidate->priority,
					address,
					port,
					base_address,
					base_port,
					type);
		}
#endif
	}

	/* Save for the summary, in case we need it */
	component->remote_candidates = g_slist_append(component->remote_candidates, g_strdup(buffer));

	/* Notify event handlers */
	if(janus_events_is_enabled()) {
		janus_session *session = (janus_session *)handle->session;
		json_t *info = json_object();
		json_object_set_new(info, "remote-candidate", json_string(buffer));
		json_object_set_new(info, "stream_id", json_integer(stream_id));
		json_object_set_new(info, "component_id", json_integer(component_id));
		janus_events_notify_handlers(JANUS_EVENT_TYPE_WEBRTC, session->session_id, handle->handle_id, info);
	}

candidatedone:
#ifndef HAVE_LIBNICE_TCP
	nice_candidate_free(candidate);
#endif
	return;
}

static void janus_ice_cb_nice_recv(NiceAgent *agent, guint stream_id, guint component_id, guint len, gchar *buf, gpointer ice) {
	janus_ice_component *component = (janus_ice_component *)ice;
	if(!component) {
		JANUS_LOG(LOG_ERR, "No component %d in stream %d??\n", component_id, stream_id);
		return;
	}
	janus_ice_stream *stream = component->stream;
	if(!stream) {
		JANUS_LOG(LOG_ERR, "No stream %d??\n", stream_id);
		return;
	}
	janus_ice_handle *handle = stream->handle;
	if(!handle) {
		JANUS_LOG(LOG_ERR, "No handle for stream %d??\n", stream_id);
		return;
	}
	janus_session *session = (janus_session *)handle->session;
	if(!component->dtls) {	/* Still waiting for the DTLS stack */
		JANUS_LOG(LOG_WARN, "[%"SCNu64"] Still waiting for the DTLS stack for component %d in stream %d...\n", handle->handle_id, component_id, stream_id);
		return;
	}
	/* What is this? */
	if (janus_is_dtls(buf) || (!janus_is_rtp(buf) && !janus_is_rtcp(buf))) {
		/* This is DTLS: either handshake stuff, or data coming from SCTP DataChannels */
		JANUS_LOG(LOG_HUGE, "[%"SCNu64"] Looks like DTLS!\n", handle->handle_id);
		janus_dtls_srtp_incoming_msg(component->dtls, buf, len);
		/* Update stats (TODO Do the same for the last second window as well) */
		component->in_stats.data.packets++;
		component->in_stats.data.bytes += len;
		return;
	}
	/* Not DTLS... RTP or RTCP? (http://tools.ietf.org/html/rfc5761#section-4) */
	if(len < 12)
		return;	/* Definitely nothing useful */
	if(janus_is_rtp(buf)) {
		/* This is RTP */
		if(!component->dtls || !component->dtls->srtp_valid || !component->dtls->srtp_in) {
			JANUS_LOG(LOG_WARN, "[%"SCNu64"]     Missing valid SRTP session (packet arrived too early?), skipping...\n", handle->handle_id);
		} else {
			janus_rtp_header *header = (janus_rtp_header *)buf;
			guint32 packet_ssrc = ntohl(header->ssrc);
			/* Is this audio or video? */
			int video = 0, vindex = 0;
			/* Bundled streams, check SSRC */
			video = ((stream->video_ssrc_peer[0] == packet_ssrc
				|| stream->video_ssrc_peer_rtx == packet_ssrc
				|| stream->video_ssrc_peer[1] == packet_ssrc
				|| stream->video_ssrc_peer[2] == packet_ssrc) ? 1 : 0);
			if(!video && stream->audio_ssrc_peer != packet_ssrc) {
				/* FIXME In case it happens, we should check what it is */
				if(stream->audio_ssrc_peer == 0 || stream->video_ssrc_peer[0] == 0) {
					/* Apparently we were not told the peer SSRCs, try to guess from the payload type */
					gboolean found = FALSE;
					guint16 pt = header->type;
					if(stream->audio_ssrc_peer == 0 && stream->audio_payload_types) {
						GList *pts = stream->audio_payload_types;
						while(pts) {
							guint16 audio_pt = GPOINTER_TO_UINT(pts->data);
							if(pt == audio_pt) {
								JANUS_LOG(LOG_VERB, "[%"SCNu64"] Unadvertized SSRC (%"SCNu32") is audio! (payload type %"SCNu16")\n", handle->handle_id, packet_ssrc, pt);
								video = 0;
								stream->audio_ssrc_peer = packet_ssrc;
								found = TRUE;
								break;
							}
							pts = pts->next;
						}
					}
					if(!found && stream->video_ssrc_peer[0] == 0 && stream->video_payload_types) {
						GList *pts = stream->video_payload_types;
						while(pts) {
							guint16 video_pt = GPOINTER_TO_UINT(pts->data);
							if(pt == video_pt) {
								JANUS_LOG(LOG_VERB, "[%"SCNu64"] Unadvertized SSRC (%"SCNu32") is video! (payload type %"SCNu16")\n", handle->handle_id, packet_ssrc, pt);
								video = 1;
								stream->video_ssrc_peer[0] = packet_ssrc;
								found = TRUE;
								break;
							}
							pts = pts->next;
						}
					}
				}
				if(!video && stream->audio_ssrc_peer != packet_ssrc) {
					JANUS_LOG(LOG_WARN, "[%"SCNu64"] Not video and not audio? dropping (SSRC %"SCNu32")...\n", handle->handle_id, packet_ssrc);
					return;
				}
			}
			if(video) {
				if(stream->video_ssrc_peer_rtx == packet_ssrc) {
					/* FIXME This is a video retransmission using RFC4588, but we don't support it yet,
					 * see https://tools.ietf.org/html/rfc4588#section-4 */
					JANUS_LOG(LOG_WARN, "[%"SCNu64"] RFC4588 rtx packet, dropping (SSRC %"SCNu32")...\n", handle->handle_id, packet_ssrc);
					return;
				} else if(stream->video_ssrc_peer[1] == packet_ssrc) {
					/* FIXME Simulcast (1) */
					JANUS_LOG(LOG_HUGE, "[%"SCNu64"] Simulcast #1 (SSRC %"SCNu32")...\n", handle->handle_id, packet_ssrc);
					vindex = 1;
				} else if(stream->video_ssrc_peer[2] == packet_ssrc) {
					/* FIXME Simulcast (2) */
					JANUS_LOG(LOG_HUGE, "[%"SCNu64"] Simulcast #2 (SSRC %"SCNu32")...\n", handle->handle_id, packet_ssrc);
					vindex = 2;
				}
			}
			/* Make sure we're prepared to receive this media packet */
			if((!video && !stream->audio_recv) || (video && !stream->video_recv))
				return;

			int buflen = len;
			srtp_err_status_t res = srtp_unprotect(component->dtls->srtp_in, buf, &buflen);
			if(res != srtp_err_status_ok) {
				if(res != srtp_err_status_replay_fail && res != srtp_err_status_replay_old) {
					/* Only print the error if it's not a 'replay fail' or 'replay old' (which is probably just the result of us NACKing a packet) */
					guint32 timestamp = ntohl(header->timestamp);
					guint16 seq = ntohs(header->seq_number);
					JANUS_LOG(LOG_ERR, "[%"SCNu64"]     SRTP unprotect error: %s (len=%d-->%d, ts=%"SCNu32", seq=%"SCNu16")\n", handle->handle_id, janus_srtp_error_str(res), len, buflen, timestamp, seq);
				}
			} else {
				if(video) {
					if(stream->video_ssrc_peer[0] == 0) {
						stream->video_ssrc_peer[0] = ntohl(header->ssrc);
						JANUS_LOG(LOG_VERB, "[%"SCNu64"]     Peer video SSRC: %u\n", handle->handle_id, stream->video_ssrc_peer[0]);
					}
				} else {
					if(stream->audio_ssrc_peer == 0) {
						stream->audio_ssrc_peer = ntohl(header->ssrc);
						JANUS_LOG(LOG_VERB, "[%"SCNu64"]     Peer audio SSRC: %u\n", handle->handle_id, stream->audio_ssrc_peer);
					}
				}
				/* Do we need to dump this packet for debugging? */
				if(g_atomic_int_get(&handle->dump_packets))
					janus_text2pcap_dump(handle->text2pcap, JANUS_TEXT2PCAP_RTP, TRUE, buf, buflen,
						"[session=%"SCNu64"][handle=%"SCNu64"]", session->session_id, handle->handle_id);
				/* Backup the RTP header before passing it to the proper RTP switching context */
				janus_rtp_header *header = (janus_rtp_header *)buf;
				janus_rtp_header backup = *header;
				if(!video) {
					if(stream->audio_ssrc_peer_orig == 0)
						stream->audio_ssrc_peer_orig = packet_ssrc;
					janus_rtp_header_update(header, &stream->rtp_ctx[0], FALSE, 0);
					header->ssrc = htonl(stream->audio_ssrc_peer_orig);
				} else {
					if(stream->video_ssrc_peer_orig[vindex] == 0)
						stream->video_ssrc_peer_orig[vindex] = packet_ssrc;
					janus_rtp_header_update(header, &stream->rtp_ctx[vindex], TRUE, 0);
					header->ssrc = htonl(stream->video_ssrc_peer_orig[vindex]);
				}
				/* Keep track of payload types too */
				if(!video && stream->audio_payload_type < 0) {
					stream->audio_payload_type = header->type;
					if(stream->audio_codec == NULL) {
						const char *codec = janus_get_codec_from_pt(handle->local_sdp, stream->audio_payload_type);
						if(codec != NULL)
							stream->audio_codec = g_strdup(codec);
					}
				} else if(video && stream->video_payload_type < 0) {
					stream->video_payload_type = header->type;
					if(stream->video_codec == NULL) {
						const char *codec = janus_get_codec_from_pt(handle->local_sdp, stream->video_payload_type);
						if(codec != NULL)
							stream->video_codec = g_strdup(codec);
					}
					if(stream->video_is_keyframe == NULL && stream->video_codec != NULL) {
						if(!strcasecmp(stream->video_codec, "vp8"))
							stream->video_is_keyframe = &janus_vp8_is_keyframe;
						else if(!strcasecmp(stream->video_codec, "vp9"))
							stream->video_is_keyframe = &janus_vp9_is_keyframe;
						else if(!strcasecmp(stream->video_codec, "h264"))
							stream->video_is_keyframe = &janus_h264_is_keyframe;
					}
				}
				/* Pass the data to the responsible plugin */
				janus_plugin *plugin = (janus_plugin *)handle->app;
				if(plugin && plugin->incoming_rtp &&
						!g_atomic_int_get(&handle->app_handle->stopped) &&
						!g_atomic_int_get(&handle->destroyed))
					plugin->incoming_rtp(handle->app_handle, video, buf, buflen);
				/* Restore the header for the stats (plugins may have messed with it) */
				*header = backup;
				/* Update stats (overall data received, and data received in the last second) */
				if(buflen > 0) {
					gint64 now = janus_get_monotonic_time();
					if(!video) {
						if(component->in_stats.audio.bytes == 0 || component->in_stats.audio.notified_lastsec) {
							/* We either received our first audio packet, or we started receiving it again after missing more than a second */
							component->in_stats.audio.notified_lastsec = FALSE;
							janus_ice_notify_media(handle, FALSE, TRUE);
						}
						/* Overall audio data */
						component->in_stats.audio.packets++;
						component->in_stats.audio.bytes += buflen;
						/* Last second audio data */
						if(component->in_stats.audio.updated == 0)
							component->in_stats.audio.updated = now;
						if(now > component->in_stats.audio.updated &&
								now - component->in_stats.audio.updated >= G_USEC_PER_SEC) {
							component->in_stats.audio.bytes_lastsec = component->in_stats.audio.bytes_lastsec_temp;
							component->in_stats.audio.bytes_lastsec_temp = 0;
							component->in_stats.audio.updated = now;
						}
						component->in_stats.audio.bytes_lastsec_temp += buflen;
					} else {
						if(component->in_stats.video[vindex].bytes == 0 || component->in_stats.video[vindex].notified_lastsec) {
							/* We either received our first video packet, or we started receiving it again after missing more than a second */
							component->in_stats.video[vindex].notified_lastsec = FALSE;
							janus_ice_notify_media(handle, TRUE, TRUE);
						}
						/* Overall video data for this SSRC */
						component->in_stats.video[vindex].packets++;
						component->in_stats.video[vindex].bytes += buflen;
						/* Last second video data for this SSRC */
						if(component->in_stats.video[vindex].updated == 0)
							component->in_stats.video[vindex].updated = now;
						if(now > component->in_stats.video[vindex].updated &&
								now - component->in_stats.video[vindex].updated >= G_USEC_PER_SEC) {
							component->in_stats.video[vindex].bytes_lastsec = component->in_stats.video[vindex].bytes_lastsec_temp;
							component->in_stats.video[vindex].bytes_lastsec_temp = 0;
							component->in_stats.video[vindex].updated = now;
						}
						component->in_stats.video[vindex].bytes_lastsec_temp += buflen;
					}
				}

				/* Update the RTCP context as well */
				rtcp_context *rtcp_ctx = video ? stream->video_rtcp_ctx[vindex] : stream->audio_rtcp_ctx;
				janus_rtcp_process_incoming_rtp(rtcp_ctx, buf, buflen);

				/* Keep track of RTP sequence numbers, in case we need to NACK them */
				/* 	Note: unsigned int overflow/underflow wraps (defined behavior) */
				if((!video && !component->do_audio_nacks) || (video && !component->do_video_nacks)) {
					/* ... unless NACKs are disabled for this medium */
					return;
				}
				/* If this is video, check if this is a keyframe: if so, we empty our NACK queue */
				if(video && stream->video_is_keyframe) {
					int plen = 0;
					char *payload = janus_rtp_payload(buf, buflen, &plen);
					if(stream->video_is_keyframe(payload, plen)) {
						JANUS_LOG(LOG_HUGE, "[%"SCNu64"] Keyframe received, resetting NACK queue\n", handle->handle_id);
						if(component->last_seqs_video[vindex])
							janus_seq_list_free(&component->last_seqs_video[vindex]);
					}
				}
				guint16 new_seqn = ntohs(header->seq_number);
				guint16 cur_seqn;
				int last_seqs_len = 0;
				janus_mutex_lock(&component->mutex);
				janus_seq_info **last_seqs = video ? &component->last_seqs_video[vindex] : &component->last_seqs_audio;
				janus_seq_info *cur_seq = *last_seqs;
				if(cur_seq) {
					cur_seq = cur_seq->prev;
					cur_seqn = cur_seq->seq;
				} else {
					/* First seq, set up to add one seq */
					cur_seqn = new_seqn - (guint16)1; /* Can wrap */
				}
				if(!janus_seq_in_range(new_seqn, cur_seqn, LAST_SEQS_MAX_LEN) &&
						!janus_seq_in_range(cur_seqn, new_seqn, 1000)) {
					/* Jump too big, start fresh */
					JANUS_LOG(LOG_WARN, "[%"SCNu64"] Big sequence number jump %hu -> %hu (%s stream #%d)\n",
						handle->handle_id, cur_seqn, new_seqn, video ? "video" : "audio", vindex);
					janus_seq_list_free(last_seqs);
					cur_seq = NULL;
					cur_seqn = new_seqn - (guint16)1;
				}

				GSList *nacks = NULL;
				gint64 now = janus_get_monotonic_time();

				if(janus_seq_in_range(new_seqn, cur_seqn, LAST_SEQS_MAX_LEN)) {
					/* Add new seq objs forward */
					while(cur_seqn != new_seqn) {
						cur_seqn += (guint16)1; /* can wrap */
						janus_seq_info *seq_obj = g_malloc0(sizeof(janus_seq_info));
						seq_obj->seq = cur_seqn;
						seq_obj->ts = now;
						seq_obj->state = (cur_seqn == new_seqn) ? SEQ_RECVED : SEQ_MISSING;
						janus_seq_append(last_seqs, seq_obj);
						last_seqs_len++;
					}
				}
				if(cur_seq) {
					/* Scan old seq objs backwards */
					while(cur_seq != NULL) {
						last_seqs_len++;
						if(cur_seq->seq == new_seqn) {
							JANUS_LOG(LOG_HUGE, "[%"SCNu64"] Received missed sequence number %"SCNu16" (%s stream #%d)\n",
								handle->handle_id, cur_seq->seq, video ? "video" : "audio", vindex);
							cur_seq->state = SEQ_RECVED;
						} else if(cur_seq->state == SEQ_MISSING && now - cur_seq->ts > SEQ_MISSING_WAIT) {
							JANUS_LOG(LOG_HUGE, "[%"SCNu64"] Missed sequence number %"SCNu16" (%s stream #%d), sending 1st NACK\n",
								handle->handle_id, cur_seq->seq, video ? "video" : "audio", vindex);
							nacks = g_slist_append(nacks, GUINT_TO_POINTER(cur_seq->seq));
							cur_seq->state = SEQ_NACKED;
						} else if(cur_seq->state == SEQ_NACKED  && now - cur_seq->ts > SEQ_NACKED_WAIT) {
							JANUS_LOG(LOG_HUGE, "[%"SCNu64"] Missed sequence number %"SCNu16" (%s stream #%d), sending 2nd NACK\n",
								handle->handle_id, cur_seq->seq, video ? "video" : "audio", vindex);
							nacks = g_slist_append(nacks, GUINT_TO_POINTER(cur_seq->seq));
							cur_seq->state = SEQ_GIVEUP;
						}
						if(cur_seq == *last_seqs) {
							/* Just processed head */
							break;
						}
						cur_seq = cur_seq->prev;
					}
				}
				while(last_seqs_len > LAST_SEQS_MAX_LEN) {
					janus_seq_info *node = janus_seq_pop_head(last_seqs);
					g_free(node);
					last_seqs_len--;
				}

				guint nacks_count = g_slist_length(nacks);
				if(nacks_count) {
					/* Generate a NACK and send it */
					JANUS_LOG(LOG_DBG, "[%"SCNu64"] Now sending NACK for %u missed packets (%s stream #%d)\n",
						handle->handle_id, nacks_count, video ? "video" : "audio", vindex);
					char nackbuf[120];
					int res = janus_rtcp_nacks(nackbuf, sizeof(nackbuf), nacks);
					if(res > 0) {
						/* Set the right local and remote SSRC in the RTCP packet */
						janus_rtcp_fix_ssrc(NULL, nackbuf, res, 1,
							video ? stream->video_ssrc : stream->audio_ssrc,
							video ? stream->video_ssrc_peer[vindex] : stream->audio_ssrc_peer);
						janus_ice_relay_rtcp_internal(handle, video, nackbuf, res, FALSE);
					}
					/* Update stats */
					component->nack_sent_recent_cnt += nacks_count;
					if(video) {
						component->out_stats.video[vindex].nacks += nacks_count;
					} else {
						component->out_stats.audio.nacks += nacks_count;
					}
					/* Inform the plugin about the slow downlink in case it's needed */
					janus_slow_link_update(component, handle, nacks_count, video, 0, now);
				}
				if (component->nack_sent_recent_cnt &&
						(now - component->nack_sent_log_ts) > 5*G_USEC_PER_SEC) {
					JANUS_LOG(LOG_VERB, "[%"SCNu64"] Sent NACKs for %u missing packets (%s stream #%d)\n",
						handle->handle_id, component->nack_sent_recent_cnt, video ? "video" : "audio", vindex);
					component->nack_sent_recent_cnt = 0;
					component->nack_sent_log_ts = now;
				}
				janus_mutex_unlock(&component->mutex);
				g_slist_free(nacks);
				nacks = NULL;
			}
		}
		return;
	} else if(janus_is_rtcp(buf)) {
		/* This is RTCP */
		JANUS_LOG(LOG_HUGE, "[%"SCNu64"]  Got an RTCP packet\n", handle->handle_id);
		if(!component->dtls || !component->dtls->srtp_valid || !component->dtls->srtp_in) {
			JANUS_LOG(LOG_WARN, "[%"SCNu64"]     Missing valid SRTP session (packet arrived too early?), skipping...\n", handle->handle_id);
		} else {
			int buflen = len;
			srtp_err_status_t res = srtp_unprotect_rtcp(component->dtls->srtp_in, buf, &buflen);
			if(res != srtp_err_status_ok) {
				JANUS_LOG(LOG_ERR, "[%"SCNu64"]     SRTCP unprotect error: %s (len=%d-->%d)\n", handle->handle_id, janus_srtp_error_str(res), len, buflen);
			} else {
				/* Do we need to dump this packet for debugging? */
				if(g_atomic_int_get(&handle->dump_packets))
					janus_text2pcap_dump(handle->text2pcap, JANUS_TEXT2PCAP_RTCP, TRUE, buf, buflen,
						"[session=%"SCNu64"][handle=%"SCNu64"]", session->session_id, handle->handle_id);
				/* Check if there's an RTCP BYE: in case, let's log it */
				if(janus_rtcp_has_bye(buf, buflen)) {
					/* Note: we used to use this as a trigger to close the PeerConnection, but not anymore
					 * Discussion here, https://groups.google.com/forum/#!topic/meetecho-janus/4XtfbYB7Jvc */
					JANUS_LOG(LOG_VERB, "[%"SCNu64"] Got RTCP BYE on stream %"SCNu16" (component %"SCNu16")\n", handle->handle_id, stream->stream_id, component->component_id);
				}
				/* Is this audio or video? */
				int video = 0, vindex = 0;
				/* Bundled streams, should we check the SSRCs? */
				if(!janus_flags_is_set(&handle->webrtc_flags, JANUS_ICE_HANDLE_WEBRTC_HAS_AUDIO)) {
					/* No audio has been negotiated, definitely video */
					JANUS_LOG(LOG_HUGE, "[%"SCNu64"] Incoming RTCP, bundling: this is video (no audio has been negotiated)\n", handle->handle_id);
					video = 1;
				} else if(!janus_flags_is_set(&handle->webrtc_flags, JANUS_ICE_HANDLE_WEBRTC_HAS_VIDEO)) {
					/* No video has been negotiated, definitely audio */
					JANUS_LOG(LOG_HUGE, "[%"SCNu64"] Incoming RTCP, bundling: this is audio (no video has been negotiated)\n", handle->handle_id);
					video = 0;
				} else {
					if(stream->audio_ssrc_peer == 0 || stream->video_ssrc_peer[0] == 0) {
						/* We don't know the remote SSRC: this can happen for recvonly clients
						 * (see https://groups.google.com/forum/#!topic/discuss-webrtc/5yuZjV7lkNc)
						 * Check the local SSRC, compare it to what we have */
						guint32 rtcp_ssrc = janus_rtcp_get_receiver_ssrc(buf, len);
						if(rtcp_ssrc == stream->audio_ssrc) {
							video = 0;
						} else if(rtcp_ssrc == stream->video_ssrc) {
							video = 1;
						} else {
							/* Mh, no SR or RR? Try checking if there's any FIR, PLI or REMB */
							if(janus_rtcp_has_fir(buf, len) || janus_rtcp_has_pli(buf, len) || janus_rtcp_get_remb(buf, len)) {
								video = 1;
							}
						}
						JANUS_LOG(LOG_HUGE, "[%"SCNu64"] Incoming RTCP, bundling: this is %s (local SSRC: video=%"SCNu32", audio=%"SCNu32", got %"SCNu32")\n",
							handle->handle_id, video ? "video" : "audio", stream->video_ssrc, stream->audio_ssrc, rtcp_ssrc);
					} else {
						/* Check the remote SSRC, compare it to what we have: in case
						 * we're simulcasting, let's compare to the other SSRCs too */
						guint32 rtcp_ssrc = janus_rtcp_get_sender_ssrc(buf, len);
						if(rtcp_ssrc == stream->audio_ssrc_peer) {
							video = 0;
						} else if(rtcp_ssrc == stream->video_ssrc_peer[0]) {
							video = 1;
						} else if(stream->video_ssrc_peer[1] && rtcp_ssrc == stream->video_ssrc_peer[1]) {
							video = 1;
							vindex = 1;
						} else if(stream->video_ssrc_peer[2] && rtcp_ssrc == stream->video_ssrc_peer[2]) {
							video = 1;
							vindex = 2;
						}
						JANUS_LOG(LOG_HUGE, "[%"SCNu64"] Incoming RTCP, bundling: this is %s (remote SSRC: video=%"SCNu32" #%d, audio=%"SCNu32", got %"SCNu32")\n",
							handle->handle_id, video ? "video" : "audio", stream->video_ssrc_peer[vindex], vindex, stream->audio_ssrc_peer, rtcp_ssrc);
					}
				}

				/* Let's process this RTCP (compound?) packet, and update the RTCP context for this stream in case */
				rtcp_context *rtcp_ctx = video ? stream->video_rtcp_ctx[vindex] : stream->audio_rtcp_ctx;
				janus_rtcp_parse(rtcp_ctx, buf, buflen);

				/* Now let's see if there are any NACKs to handle */
				gint64 now = janus_get_monotonic_time();
				GSList *nacks = janus_rtcp_get_nacks(buf, buflen);
				guint nacks_count = g_slist_length(nacks);
				if(nacks_count && ((!video && component->do_audio_nacks) || (video && component->do_video_nacks))) {
					/* Handle NACK */
					JANUS_LOG(LOG_HUGE, "[%"SCNu64"]     Just got some NACKS (%d) we should handle...\n", handle->handle_id, nacks_count);
					GSList *list = nacks;
					int retransmits_cnt = 0;
					janus_mutex_lock(&component->mutex);
					while(list) {
						unsigned int seqnr = GPOINTER_TO_UINT(list->data);
						JANUS_LOG(LOG_DBG, "[%"SCNu64"]   >> %u\n", handle->handle_id, seqnr);
						/* Check if we have the packet */
						janus_rtp_packet *p = g_hash_table_lookup(video ?
							component->video_retransmit_seqs : component->audio_retransmit_seqs, GUINT_TO_POINTER(seqnr));
						if(p == NULL) {
							JANUS_LOG(LOG_HUGE, "[%"SCNu64"]   >> >> Can't retransmit packet %u, we don't have it...\n", handle->handle_id, seqnr);
						} else {
							/* Should we retransmit this packet? */
							if((p->last_retransmit > 0) && (now-p->last_retransmit < MAX_NACK_IGNORE)) {
								JANUS_LOG(LOG_HUGE, "[%"SCNu64"]   >> >> Packet %u was retransmitted just %"SCNi64"ms ago, skipping\n", handle->handle_id, seqnr, now-p->last_retransmit);
								list = list->next;
								continue;
							}
							JANUS_LOG(LOG_HUGE, "[%"SCNu64"]   >> >> Scheduling %u for retransmission due to NACK\n", handle->handle_id, seqnr);
							p->last_retransmit = now;
							retransmits_cnt++;
							/* Enqueue it */
							janus_ice_queued_packet *pkt = (janus_ice_queued_packet *)g_malloc0(sizeof(janus_ice_queued_packet));
							pkt->data = g_malloc0(p->length);
							memcpy(pkt->data, p->data, p->length);
							pkt->length = p->length;
							pkt->type = video ? JANUS_ICE_PACKET_VIDEO : JANUS_ICE_PACKET_AUDIO;
							pkt->control = FALSE;
							pkt->encrypted = TRUE;	/* This was already encrypted before */
							if(handle->queued_packets != NULL)
#if GLIB_CHECK_VERSION(2, 46, 0)
								g_async_queue_push_front(handle->queued_packets, pkt);
#else
								g_async_queue_push(handle->queued_packets, pkt);
#endif
						}
						list = list->next;
					}
					component->retransmit_recent_cnt += retransmits_cnt;
					/* FIXME Remove the NACK compound packet, we've handled it */
					buflen = janus_rtcp_remove_nacks(buf, buflen);
					/* Update stats */
					if(video) {
						component->in_stats.video[vindex].nacks += nacks_count;
					} else {
						component->in_stats.audio.nacks += nacks_count;
					}
					/* Inform the plugin about the slow uplink in case it's needed */
					janus_slow_link_update(component, handle, retransmits_cnt, video, 1, now);
					janus_mutex_unlock(&component->mutex);
					g_slist_free(nacks);
					nacks = NULL;
				}
				if(component->retransmit_recent_cnt &&
						now - component->retransmit_log_ts > 5*G_USEC_PER_SEC) {
					JANUS_LOG(LOG_VERB, "[%"SCNu64"] Retransmitted %u packets due to NACK (%s stream #%d)\n",
						handle->handle_id, component->retransmit_recent_cnt, video ? "video" : "audio", vindex);
					component->retransmit_recent_cnt = 0;
					component->retransmit_log_ts = now;
				}

				janus_plugin *plugin = (janus_plugin *)handle->app;
				if(plugin && plugin->incoming_rtcp &&
						!g_atomic_int_get(&handle->app_handle->stopped) &&
						!g_atomic_int_get(&handle->destroyed))
					plugin->incoming_rtcp(handle->app_handle, video, buf, buflen);
			}
		}
		return;
	} else {
		JANUS_LOG(LOG_VERB, "[%"SCNu64"] Not RTP and not RTCP... may these be data channels?\n", handle->handle_id);
		janus_dtls_srtp_incoming_msg(component->dtls, buf, len);
		/* Update stats (only overall data received) */
		if(len > 0) {
			component->in_stats.data.packets++;
			component->in_stats.data.bytes += len;
		}
		return;
	}
}

void janus_ice_incoming_data(janus_ice_handle *handle, char *buffer, int length) {
	if(handle == NULL || buffer == NULL || length <= 0)
		return;
	janus_plugin *plugin = (janus_plugin *)handle->app;
	if(plugin && plugin->incoming_data &&
			!g_atomic_int_get(&handle->app_handle->stopped) &&
			!g_atomic_int_get(&handle->destroyed))
		plugin->incoming_data(handle->app_handle, buffer, length);
}


/* Thread to create agent */
void *janus_ice_thread(void *data) {
	janus_ice_handle *handle = data;
	JANUS_LOG(LOG_VERB, "[%"SCNu64"] ICE thread started; %p\n", handle->handle_id, handle);
	GMainLoop *loop = handle->iceloop;
	if(loop == NULL) {
		JANUS_LOG(LOG_ERR, "[%"SCNu64"] Invalid loop...\n", handle->handle_id);
		janus_refcount_decrease(&handle->ref);
		g_thread_unref(g_thread_self());
		return NULL;
	}
	JANUS_LOG(LOG_DBG, "[%"SCNu64"] Looping (ICE)...\n", handle->handle_id);
	if(!janus_flags_is_set(&handle->webrtc_flags, JANUS_ICE_HANDLE_WEBRTC_ALERT)) {
		g_main_loop_run (loop);
		JANUS_LOG(LOG_VERB, "[%"SCNu64"] ICE thread quit ICE loop %p\n", handle->handle_id, handle);
	} else {
		JANUS_LOG(LOG_WARN, "[%"SCNu64"] Skipping ICE loop because alert has been set\n", handle->handle_id);
	}
	if(handle->cdone == 0)
		handle->cdone = -1;
	if(g_atomic_int_get(&handle->send_thread_created) && janus_flags_is_set(&handle->webrtc_flags, JANUS_ICE_HANDLE_WEBRTC_STOP)) {
		while(handle->send_thread != NULL)
			g_usleep(100000);
	}
	janus_flags_clear(&handle->webrtc_flags, JANUS_ICE_HANDLE_WEBRTC_ICE_RESTART);
	janus_flags_set(&handle->webrtc_flags, JANUS_ICE_HANDLE_WEBRTC_CLEANING);
	janus_ice_webrtc_free(handle);
	handle->icethread = NULL;
	JANUS_LOG(LOG_VERB, "[%"SCNu64"] ICE thread ended! %p\n", handle->handle_id, handle);
	/* This ICE session is over, unref it */
	janus_refcount_decrease(&handle->ref);
	g_thread_unref(g_thread_self());
	return NULL;
}

/* Helper: candidates */
void janus_ice_candidates_to_sdp(janus_ice_handle *handle, janus_sdp_mline *mline, guint stream_id, guint component_id)
{
	if(!handle || !handle->agent || !mline)
		return;
	janus_ice_stream *stream = handle->stream;
	if(!stream || stream->stream_id != stream_id) {
		JANUS_LOG(LOG_ERR, "[%"SCNu64"]     No stream %d??\n", handle->handle_id, stream_id);
		return;
	}
	janus_ice_component *component = stream->component;
	if(!component || component->component_id != component_id) {
		JANUS_LOG(LOG_ERR, "[%"SCNu64"]     No component %d in stream %d??\n", handle->handle_id, component_id, stream_id);
		return;
	}
	NiceAgent* agent = handle->agent;
	/* adding a stream should cause host candidates to be generated */
	char *host_ip = NULL;
	if(nat_1_1_enabled) {
		/* A 1:1 NAT mapping was specified, overwrite all the host addresses with the public IP */
		host_ip = janus_get_public_ip();
		JANUS_LOG(LOG_VERB, "[%"SCNu64"] Public IP specified and 1:1 NAT mapping enabled (%s), using that as host address in the candidates\n", handle->handle_id, host_ip);
	}
	GSList *candidates, *i;
	candidates = nice_agent_get_local_candidates (agent, stream_id, component_id);
	JANUS_LOG(LOG_VERB, "[%"SCNu64"] We have %d candidates for Stream #%d, Component #%d\n", handle->handle_id, g_slist_length(candidates), stream_id, component_id);
	gboolean log_candidates = (component->local_candidates == NULL);
	for (i = candidates; i; i = i->next) {
		NiceCandidate *c = (NiceCandidate *) i->data;
		JANUS_LOG(LOG_VERB, "[%"SCNu64"] Stream #%d, Component #%d\n", handle->handle_id, c->stream_id, c->component_id);
		gchar address[NICE_ADDRESS_STRING_LEN], base_address[NICE_ADDRESS_STRING_LEN];
		gint port = 0, base_port = 0;
		nice_address_to_string(&(c->addr), (gchar *)&address);
		port = nice_address_get_port(&(c->addr));
		nice_address_to_string(&(c->base_addr), (gchar *)&base_address);
		base_port = nice_address_get_port(&(c->base_addr));
		JANUS_LOG(LOG_VERB, "[%"SCNu64"]   Address:    %s:%d\n", handle->handle_id, address, port);
		JANUS_LOG(LOG_VERB, "[%"SCNu64"]   Priority:   %d\n", handle->handle_id, c->priority);
		JANUS_LOG(LOG_VERB, "[%"SCNu64"]   Foundation: %s\n", handle->handle_id, c->foundation);
		/* SDP time */
		gchar buffer[200];
		if(c->type == NICE_CANDIDATE_TYPE_HOST) {
			/* 'host' candidate */
			if(c->transport == NICE_CANDIDATE_TRANSPORT_UDP) {
				g_snprintf(buffer, sizeof(buffer),
					"%s %d %s %d %s %d typ host",
						c->foundation,
						c->component_id,
						"udp",
						c->priority,
						host_ip ? host_ip : address,
						port);
			} else {
				if(!janus_ice_tcp_enabled) {
					/* ICE-TCP support disabled */
					JANUS_LOG(LOG_VERB, "[%"SCNu64"] Skipping host TCP candidate, ICE-TCP support disabled...\n", handle->handle_id);
					nice_candidate_free(c);
					continue;
				}
#ifndef HAVE_LIBNICE_TCP
				/* TCP candidates are only supported since libnice 0.1.8 */
				JANUS_LOG(LOG_VERB, "[%"SCNu64"] Skipping host TCP candidate, the libnice version doesn't support it...\n", handle->handle_id);
				nice_candidate_free(c);
				continue;
#else
				const char *type = NULL;
				switch(c->transport) {
					case NICE_CANDIDATE_TRANSPORT_TCP_ACTIVE:
						type = "active";
						break;
					case NICE_CANDIDATE_TRANSPORT_TCP_PASSIVE:
						type = "passive";
						break;
					case NICE_CANDIDATE_TRANSPORT_TCP_SO:
						type = "so";
						break;
					default:
						break;
				}
				if(type == NULL) {
					/* FIXME Unsupported transport */
					JANUS_LOG(LOG_WARN, "[%"SCNu64"] Unsupported transport, skipping non-UDP/TCP host candidate...\n", handle->handle_id);
					nice_candidate_free(c);
					continue;
				} else {
					g_snprintf(buffer, sizeof(buffer),
						"%s %d %s %d %s %d typ host tcptype %s",
							c->foundation,
							c->component_id,
							"tcp",
							c->priority,
							host_ip ? host_ip : address,
							port,
							type);
				}
#endif
			}
		} else if(c->type == NICE_CANDIDATE_TYPE_SERVER_REFLEXIVE) {
			/* 'srflx' candidate */
			if(c->transport == NICE_CANDIDATE_TRANSPORT_UDP) {
				nice_address_to_string(&(c->base_addr), (gchar *)&base_address);
				gint base_port = nice_address_get_port(&(c->base_addr));
				g_snprintf(buffer, sizeof(buffer),
					"%s %d %s %d %s %d typ srflx raddr %s rport %d",
						c->foundation,
						c->component_id,
						"udp",
						c->priority,
						address,
						port,
						base_address,
						base_port);
			} else {
				if(!janus_ice_tcp_enabled) {
					/* ICE-TCP support disabled */
					JANUS_LOG(LOG_VERB, "[%"SCNu64"] Skipping srflx TCP candidate, ICE-TCP support disabled...\n", handle->handle_id);
					nice_candidate_free(c);
					continue;
				}
#ifndef HAVE_LIBNICE_TCP
				/* TCP candidates are only supported since libnice 0.1.8 */
				JANUS_LOG(LOG_VERB, "[%"SCNu64"] Skipping srflx TCP candidate, the libnice version doesn't support it...\n", handle->handle_id);
				nice_candidate_free(c);
				continue;
#else
				const char *type = NULL;
				switch(c->transport) {
					case NICE_CANDIDATE_TRANSPORT_TCP_ACTIVE:
						type = "active";
						break;
					case NICE_CANDIDATE_TRANSPORT_TCP_PASSIVE:
						type = "passive";
						break;
					case NICE_CANDIDATE_TRANSPORT_TCP_SO:
						type = "so";
						break;
					default:
						break;
				}
				if(type == NULL) {
					/* FIXME Unsupported transport */
					JANUS_LOG(LOG_WARN, "[%"SCNu64"] Unsupported transport, skipping non-UDP/TCP srflx candidate...\n", handle->handle_id);
					nice_candidate_free(c);
					continue;
				} else {
					g_snprintf(buffer, sizeof(buffer),
						"%s %d %s %d %s %d typ srflx raddr %s rport %d tcptype %s",
							c->foundation,
							c->component_id,
							"tcp",
							c->priority,
							address,
							port,
							base_address,
							base_port,
							type);
				}
#endif
			}
		} else if(c->type == NICE_CANDIDATE_TYPE_PEER_REFLEXIVE) {
			/* 'prflx' candidate: skip it, we don't add them to the SDP */
			JANUS_LOG(LOG_VERB, "[%"SCNu64"] Skipping prflx candidate...\n", handle->handle_id);
			nice_candidate_free(c);
			continue;
		} else if(c->type == NICE_CANDIDATE_TYPE_RELAYED) {
			/* 'relay' candidate */
			if(c->transport == NICE_CANDIDATE_TRANSPORT_UDP) {
				g_snprintf(buffer, sizeof(buffer),
					"%s %d %s %d %s %d typ relay raddr %s rport %d",
						c->foundation,
						c->component_id,
						"udp",
						c->priority,
						address,
						port,
						base_address,
						base_port);
			} else {
				if(!janus_ice_tcp_enabled) {
					/* ICE-TCP support disabled */
					JANUS_LOG(LOG_VERB, "[%"SCNu64"] Skipping relay TCP candidate, ICE-TCP support disabled...\n", handle->handle_id);
					nice_candidate_free(c);
					continue;
				}
#ifndef HAVE_LIBNICE_TCP
				/* TCP candidates are only supported since libnice 0.1.8 */
				JANUS_LOG(LOG_VERB, "[%"SCNu64"] Skipping relay TCP candidate, the libnice version doesn't support it...\n", handle->handle_id);
				nice_candidate_free(c);
				continue;
#else
				const char *type = NULL;
				switch(c->transport) {
					case NICE_CANDIDATE_TRANSPORT_TCP_ACTIVE:
						type = "active";
						break;
					case NICE_CANDIDATE_TRANSPORT_TCP_PASSIVE:
						type = "passive";
						break;
					case NICE_CANDIDATE_TRANSPORT_TCP_SO:
						type = "so";
						break;
					default:
						break;
				}
				if(type == NULL) {
					/* FIXME Unsupported transport */
					JANUS_LOG(LOG_WARN, "[%"SCNu64"] Unsupported transport, skipping non-UDP/TCP relay candidate...\n", handle->handle_id);
					nice_candidate_free(c);
					continue;
				} else {
					g_snprintf(buffer, sizeof(buffer),
						"%s %d %s %d %s %d typ relay raddr %s rport %d tcptype %s",
							c->foundation,
							c->component_id,
							"tcp",
							c->priority,
							address,
							port,
							base_address,
							base_port,
							type);
				}
#endif
			}
		}
		janus_sdp_attribute *a = janus_sdp_attribute_create("candidate", "%s", buffer);
		mline->attributes = g_list_append(mline->attributes, a);
		JANUS_LOG(LOG_VERB, "[%"SCNu64"]     %s", handle->handle_id, buffer); /* buffer already newline terminated */
		if(log_candidates) {
			/* Save for the summary, in case we need it */
			component->local_candidates = g_slist_append(component->local_candidates, g_strdup(buffer));
			/* Notify event handlers */
			if(janus_events_is_enabled()) {
				janus_session *session = (janus_session *)handle->session;
				json_t *info = json_object();
				json_object_set_new(info, "local-candidate", json_string(buffer));
				json_object_set_new(info, "stream_id", json_integer(stream_id));
				json_object_set_new(info, "component_id", json_integer(component_id));
				janus_events_notify_handlers(JANUS_EVENT_TYPE_WEBRTC, session->session_id, handle->handle_id, info);
			}
		}
		nice_candidate_free(c);
	}
	/* Done */
	g_slist_free(candidates);
}

void janus_ice_setup_remote_candidates(janus_ice_handle *handle, guint stream_id, guint component_id) {
	if(!handle || !handle->agent)
		return;
	janus_ice_stream *stream = handle->stream;
	if(!stream || stream->stream_id != stream_id) {
		JANUS_LOG(LOG_ERR, "[%"SCNu64"] No such stream %d: cannot setup remote candidates for component %d\n", handle->handle_id, stream_id, component_id);
		return;
	}
	janus_ice_component *component = stream->component;
	if(!component || component->component_id != component_id) {
		JANUS_LOG(LOG_ERR, "[%"SCNu64"] No such component %d in stream %d: cannot setup remote candidates\n", handle->handle_id, component_id, stream_id);
		return;
	}
	if(component->process_started) {
		JANUS_LOG(LOG_VERB, "[%"SCNu64"] Component %d in stream %d has already been set up\n", handle->handle_id, component_id, stream_id);
		return;
	}
	if(!component->candidates || !component->candidates->data) {
		if(!janus_flags_is_set(&handle->webrtc_flags, JANUS_ICE_HANDLE_WEBRTC_TRICKLE)
				|| janus_flags_is_set(&handle->webrtc_flags, JANUS_ICE_HANDLE_WEBRTC_ALL_TRICKLES)) { 
			JANUS_LOG(LOG_ERR, "[%"SCNu64"] No remote candidates for component %d in stream %d: was the remote SDP parsed?\n", handle->handle_id, component_id, stream_id);
		}
		return;
	}
	JANUS_LOG(LOG_VERB, "[%"SCNu64"] ## Setting remote candidates: stream %d, component %d (%u in the list)\n",
		handle->handle_id, stream_id, component_id, g_slist_length(component->candidates));
	/* Add all candidates */
	NiceCandidate *c = NULL;
	GSList *gsc = component->candidates;
	gchar *rufrag = NULL, *rpwd = NULL;
	while(gsc) {
		c = (NiceCandidate *) gsc->data;
		JANUS_LOG(LOG_VERB, "[%"SCNu64"] >> Remote Stream #%d, Component #%d\n", handle->handle_id, c->stream_id, c->component_id);
		if(c->username && !rufrag)
			rufrag = c->username;
		if(c->password && !rpwd)
			rpwd = c->password;
		gchar address[NICE_ADDRESS_STRING_LEN];
		nice_address_to_string(&(c->addr), (gchar *)&address);
		gint port = nice_address_get_port(&(c->addr));
		JANUS_LOG(LOG_VERB, "[%"SCNu64"]   Address:    %s:%d\n", handle->handle_id, address, port);
		JANUS_LOG(LOG_VERB, "[%"SCNu64"]   Priority:   %d\n", handle->handle_id, c->priority);
		JANUS_LOG(LOG_VERB, "[%"SCNu64"]   Foundation: %s\n", handle->handle_id, c->foundation);
		JANUS_LOG(LOG_VERB, "[%"SCNu64"]   Username:   %s\n", handle->handle_id, c->username);
		JANUS_LOG(LOG_VERB, "[%"SCNu64"]   Password:   %s\n", handle->handle_id, c->password);
		gsc = gsc->next;
	}
	if(rufrag && rpwd) {
		JANUS_LOG(LOG_VERB, "[%"SCNu64"]  Setting remote credentials...\n", handle->handle_id);
		if(!nice_agent_set_remote_credentials(handle->agent, stream_id, rufrag, rpwd)) {
			JANUS_LOG(LOG_ERR, "[%"SCNu64"]  failed to set remote credentials!\n", handle->handle_id);
		}
	}
	guint added = nice_agent_set_remote_candidates(handle->agent, stream_id, component_id, component->candidates);
	if(added < g_slist_length(component->candidates)) {
		JANUS_LOG(LOG_ERR, "[%"SCNu64"] Failed to set remote candidates :-( (added %u, expected %u)\n",
			handle->handle_id, added, g_slist_length(component->candidates));
	} else {
		JANUS_LOG(LOG_VERB, "[%"SCNu64"] Remote candidates set!\n", handle->handle_id);
		component->process_started = TRUE;
	}
}

int janus_ice_setup_local(janus_ice_handle *handle, int offer, int audio, int video, int data, int trickle) {
	if(!handle)
		return -1;
	if(janus_flags_is_set(&handle->webrtc_flags, JANUS_ICE_HANDLE_WEBRTC_HAS_AGENT)) {
		JANUS_LOG(LOG_WARN, "[%"SCNu64"] Agent already exists?\n", handle->handle_id);
		return -2;
	}
	JANUS_LOG(LOG_VERB, "[%"SCNu64"] Setting ICE locally: got %s (%d audios, %d videos)\n", handle->handle_id, offer ? "OFFER" : "ANSWER", audio, video);
	janus_flags_set(&handle->webrtc_flags, JANUS_ICE_HANDLE_WEBRTC_HAS_AGENT);
	janus_flags_clear(&handle->webrtc_flags, JANUS_ICE_HANDLE_WEBRTC_START);
	janus_flags_clear(&handle->webrtc_flags, JANUS_ICE_HANDLE_WEBRTC_READY);
	janus_flags_clear(&handle->webrtc_flags, JANUS_ICE_HANDLE_WEBRTC_STOP);
	janus_flags_clear(&handle->webrtc_flags, JANUS_ICE_HANDLE_WEBRTC_ALERT);
	janus_flags_clear(&handle->webrtc_flags, JANUS_ICE_HANDLE_WEBRTC_CLEANING);
	janus_flags_clear(&handle->webrtc_flags, JANUS_ICE_HANDLE_WEBRTC_HAS_AUDIO);
	janus_flags_clear(&handle->webrtc_flags, JANUS_ICE_HANDLE_WEBRTC_HAS_VIDEO);
	janus_flags_clear(&handle->webrtc_flags, JANUS_ICE_HANDLE_WEBRTC_ICE_RESTART);

	/* Note: in case this is not an OFFER, we don't know whether any medium are supported on the other side or not yet */
	if(audio) {
		janus_flags_set(&handle->webrtc_flags, JANUS_ICE_HANDLE_WEBRTC_HAS_AUDIO);
	} else {
		janus_flags_clear(&handle->webrtc_flags, JANUS_ICE_HANDLE_WEBRTC_HAS_AUDIO);
	}
	if(video) {
		janus_flags_set(&handle->webrtc_flags, JANUS_ICE_HANDLE_WEBRTC_HAS_VIDEO);
	} else {
		janus_flags_clear(&handle->webrtc_flags, JANUS_ICE_HANDLE_WEBRTC_HAS_VIDEO);
	}
	if(data) {
		janus_flags_set(&handle->webrtc_flags, JANUS_ICE_HANDLE_WEBRTC_DATA_CHANNELS);
	} else {
		janus_flags_clear(&handle->webrtc_flags, JANUS_ICE_HANDLE_WEBRTC_DATA_CHANNELS);
	}
	/* Note: in case this is not an OFFER, we don't know whether ICE trickling is supported on the other side or not yet */
	if(offer && trickle) {
		janus_flags_set(&handle->webrtc_flags, JANUS_ICE_HANDLE_WEBRTC_TRICKLE);
	} else {
		janus_flags_clear(&handle->webrtc_flags, JANUS_ICE_HANDLE_WEBRTC_TRICKLE);
	}
	janus_flags_clear(&handle->webrtc_flags, JANUS_ICE_HANDLE_WEBRTC_ALL_TRICKLES);
	janus_flags_clear(&handle->webrtc_flags, JANUS_ICE_HANDLE_WEBRTC_TRICKLE_SYNCED);

	handle->icectx = g_main_context_new();
	handle->iceloop = g_main_loop_new(handle->icectx, FALSE);
	/* Note: NICE_COMPATIBILITY_RFC5245 is only available in more recent versions of libnice */
	handle->controlling = janus_ice_lite_enabled ? FALSE : !offer;
	JANUS_LOG(LOG_INFO, "[%"SCNu64"] Creating ICE agent (ICE %s mode, %s)\n", handle->handle_id,
		janus_ice_lite_enabled ? "Lite" : "Full", handle->controlling ? "controlling" : "controlled");
	handle->agent = g_object_new(NICE_TYPE_AGENT,
		"compatibility", NICE_COMPATIBILITY_DRAFT19,
		"main-context", handle->icectx,
		"reliable", FALSE,
		"full-mode", janus_ice_lite_enabled ? FALSE : TRUE,
#ifdef HAVE_LIBNICE_TCP
		"ice-udp", TRUE,
		"ice-tcp", janus_ice_tcp_enabled ? TRUE : FALSE,
#endif
		NULL);
	handle->agent_created = janus_get_monotonic_time();
	handle->srtp_errors_count = 0;
	handle->last_srtp_error = 0;
	/* Any STUN server to use? */
	if(janus_stun_server != NULL && janus_stun_port > 0) {
		g_object_set(G_OBJECT(handle->agent),
			"stun-server", janus_stun_server,
			"stun-server-port", janus_stun_port,
			NULL);
	}
	/* Any dynamic TURN credentials to retrieve via REST API? */
	gboolean have_turnrest_credentials = FALSE;
#ifdef HAVE_LIBCURL
	janus_turnrest_response *turnrest_credentials = janus_turnrest_request();
	if(turnrest_credentials != NULL) {
		have_turnrest_credentials = TRUE;
		JANUS_LOG(LOG_VERB, "[%"SCNu64"] Got credentials from the TURN REST API backend!\n", handle->handle_id);
		JANUS_LOG(LOG_HUGE, "  -- Username: %s\n", turnrest_credentials->username);
		JANUS_LOG(LOG_HUGE, "  -- Password: %s\n", turnrest_credentials->password);
		JANUS_LOG(LOG_HUGE, "  -- TTL:      %"SCNu32"\n", turnrest_credentials->ttl);
		JANUS_LOG(LOG_HUGE, "  -- Servers:  %d\n", g_list_length(turnrest_credentials->servers));
		GList *server = turnrest_credentials->servers;
		while(server != NULL) {
			janus_turnrest_instance *instance = (janus_turnrest_instance *)server->data;
			JANUS_LOG(LOG_HUGE, "  -- -- URI: %s:%"SCNu16" (%d)\n", instance->server, instance->port, instance->transport);
			server = server->next;
		}
	}
#endif
	g_object_set(G_OBJECT(handle->agent), "upnp", FALSE, NULL);
	g_object_set(G_OBJECT(handle->agent), "controlling-mode", handle->controlling, NULL);
	g_signal_connect (G_OBJECT (handle->agent), "candidate-gathering-done",
		G_CALLBACK (janus_ice_cb_candidate_gathering_done), handle);
	g_signal_connect (G_OBJECT (handle->agent), "component-state-changed",
		G_CALLBACK (janus_ice_cb_component_state_changed), handle);
#ifndef HAVE_LIBNICE_TCP
	g_signal_connect (G_OBJECT (handle->agent), "new-selected-pair",
#else
	g_signal_connect (G_OBJECT (handle->agent), "new-selected-pair-full",
#endif
		G_CALLBACK (janus_ice_cb_new_selected_pair), handle);
#ifndef HAVE_LIBNICE_TCP
	g_signal_connect (G_OBJECT (handle->agent), "new-remote-candidate",
#else
	g_signal_connect (G_OBJECT (handle->agent), "new-remote-candidate-full",
#endif
		G_CALLBACK (janus_ice_cb_new_remote_candidate), handle);

	/* Add all local addresses, except those in the ignore list */
	struct ifaddrs *ifaddr, *ifa;
	int family, s, n;
	char host[NI_MAXHOST];
	if(getifaddrs(&ifaddr) == -1) {
		JANUS_LOG(LOG_ERR, "[%"SCNu64"] Error getting list of interfaces...", handle->handle_id);
	} else {
		for(ifa = ifaddr, n = 0; ifa != NULL; ifa = ifa->ifa_next, n++) {
			if(ifa->ifa_addr == NULL)
				continue;
			/* Skip interfaces which are not up and running */
			if (!((ifa->ifa_flags & IFF_UP) && (ifa->ifa_flags & IFF_RUNNING)))
				continue;
			/* Skip loopback interfaces */
			if (ifa->ifa_flags & IFF_LOOPBACK)
				continue;
			family = ifa->ifa_addr->sa_family;
			if(family != AF_INET && family != AF_INET6)
				continue;
			/* We only add IPv6 addresses if support for them has been explicitly enabled (still WIP, mostly) */
			if(family == AF_INET6 && !janus_ipv6_enabled)
				continue;
			/* Check the interface name first, we can ignore that as well: enforce list would be checked later */
			if(janus_ice_enforce_list == NULL && ifa->ifa_name != NULL && janus_ice_is_ignored(ifa->ifa_name))
				continue;
			s = getnameinfo(ifa->ifa_addr,
					(family == AF_INET) ? sizeof(struct sockaddr_in) : sizeof(struct sockaddr_in6),
					host, NI_MAXHOST, NULL, 0, NI_NUMERICHOST);
			if(s != 0) {
				JANUS_LOG(LOG_ERR, "[%"SCNu64"] getnameinfo() failed: %s\n", handle->handle_id, gai_strerror(s));
				continue;
			}
			/* Skip 0.0.0.0, :: and local scoped addresses  */
			if(!strcmp(host, "0.0.0.0") || !strcmp(host, "::") || !strncmp(host, "fe80:", 5))
				continue;
			/* Check if this IP address is in the ignore/enforce list, now: the enforce list has the precedence */
			if(janus_ice_enforce_list != NULL) {
				if(ifa->ifa_name != NULL && !janus_ice_is_enforced(ifa->ifa_name) && !janus_ice_is_enforced(host))
					continue;
			} else {
				if(janus_ice_is_ignored(host))
					continue;
			}
			/* Ok, add interface to the ICE agent */
			JANUS_LOG(LOG_VERB, "[%"SCNu64"] Adding %s to the addresses to gather candidates for\n", handle->handle_id, host);
			NiceAddress addr_local;
			nice_address_init (&addr_local);
			if(!nice_address_set_from_string (&addr_local, host)) {
				JANUS_LOG(LOG_WARN, "[%"SCNu64"] Skipping invalid address %s\n", handle->handle_id, host);
				continue;
			}
			nice_agent_add_local_address (handle->agent, &addr_local);
		}
		freeifaddrs(ifaddr);
	}

	handle->cdone = 0;
	handle->stream_id = 0;
	/* Now create an ICE stream for all the media we'll handle */
	handle->stream_id = nice_agent_add_stream(handle->agent, 1);
	janus_ice_stream *stream = (janus_ice_stream *)g_malloc0(sizeof(janus_ice_stream));
	janus_refcount_init(&stream->ref, janus_ice_stream_free);
	stream->stream_id = handle->stream_id;
	stream->handle = handle;
	stream->audio_payload_type = -1;
	stream->video_payload_type = -1;
	/* FIXME By default, if we're being called we're DTLS clients, but this may be changed by ICE... */
	stream->dtls_role = offer ? JANUS_DTLS_ROLE_CLIENT : JANUS_DTLS_ROLE_ACTPASS;
	if(audio) {
		stream->audio_ssrc = janus_random_uint32();	/* FIXME Should we look for conflicts? */
		stream->audio_rtcp_ctx = g_malloc0(sizeof(janus_rtcp_context));
		stream->audio_rtcp_ctx->tb = 48000;	/* May change later */
	}
	if(video) {
		stream->video_ssrc = janus_random_uint32();	/* FIXME Should we look for conflicts? */
		stream->video_rtcp_ctx[0] = g_malloc0(sizeof(janus_rtcp_context));
		stream->video_rtcp_ctx[0]->tb = 90000;
	}
	janus_mutex_init(&stream->mutex);
	if(!have_turnrest_credentials) {
		/* No TURN REST API server and credentials, any static ones? */
		if(janus_turn_server != NULL) {
			/* We need relay candidates as well */
			gboolean ok = nice_agent_set_relay_info(handle->agent, handle->stream_id, 1,
				janus_turn_server, janus_turn_port, janus_turn_user, janus_turn_pwd, janus_turn_type);
			if(!ok) {
				JANUS_LOG(LOG_WARN, "Could not set TURN server, is the address correct? (%s:%"SCNu16")\n",
					janus_turn_server, janus_turn_port);
			}
		}
#ifdef HAVE_LIBCURL
	} else {
		/* We need relay candidates as well: add all those we got */
		GList *server = turnrest_credentials->servers;
		while(server != NULL) {
			janus_turnrest_instance *instance = (janus_turnrest_instance *)server->data;
			gboolean ok = nice_agent_set_relay_info(handle->agent, handle->stream_id, 1,
				instance->server, instance->port,
				turnrest_credentials->username, turnrest_credentials->password,
				instance->transport);
			if(!ok) {
				JANUS_LOG(LOG_WARN, "Could not set TURN server, is the address correct? (%s:%"SCNu16")\n",
					instance->server, instance->port);
			}
			server = server->next;
		}
#endif
	}
	handle->stream = stream;
	janus_ice_component *component = (janus_ice_component *)g_malloc0(sizeof(janus_ice_component));
	janus_refcount_init(&component->ref, janus_ice_component_free);
	component->stream = stream;
	janus_refcount_increase(&stream->ref);
	component->stream_id = stream->stream_id;
	component->component_id = 1;
	janus_mutex_init(&component->mutex);
	stream->component = component;
#ifdef HAVE_PORTRANGE
	/* FIXME: libnice supports this since 0.1.0, but the 0.1.3 on Fedora fails with an undefined reference! */
	nice_agent_set_port_range(handle->agent, handle->stream_id, 1, rtp_range_min, rtp_range_max);
#endif
	nice_agent_gather_candidates(handle->agent, handle->stream_id);
	nice_agent_attach_recv(handle->agent, handle->stream_id, 1, g_main_loop_get_context(handle->iceloop), janus_ice_cb_nice_recv, component);
#ifdef HAVE_LIBCURL
	if(turnrest_credentials != NULL) {
		janus_turnrest_response_destroy(turnrest_credentials);
		turnrest_credentials = NULL;
	}
#endif
	GError *error = NULL;
	char tname[16];
	g_snprintf(tname, sizeof(tname), "iceloop %"SCNu64, handle->handle_id);
	janus_refcount_increase(&handle->ref);
	handle->icethread = g_thread_try_new(tname, &janus_ice_thread, handle, &error);
	if(error != NULL) {
		/* FIXME We should clear some resources... */
		JANUS_LOG(LOG_ERR, "[%"SCNu64"] Got error %d (%s) trying to launch the ICE thread...\n", handle->handle_id, error->code, error->message ? error->message : "??");
		janus_flags_clear(&handle->webrtc_flags, JANUS_ICE_HANDLE_WEBRTC_HAS_AGENT);
		janus_refcount_decrease(&handle->ref);
		return -1;
	}
	return 0;
}

void janus_ice_restart(janus_ice_handle *handle) {
	if(!handle || !handle->agent || !handle->stream)
		return;
	/* Restart ICE */
	if(nice_agent_restart(handle->agent) == FALSE) {
		JANUS_LOG(LOG_WARN, "[%"SCNu64"] ICE restart failed...\n", handle->handle_id);
	}
	janus_flags_clear(&handle->webrtc_flags, JANUS_ICE_HANDLE_WEBRTC_ICE_RESTART);
}

void *janus_ice_send_thread(void *data) {
	janus_ice_handle *handle = (janus_ice_handle *)data;
	janus_session *session = (janus_session *)handle->session;
	JANUS_LOG(LOG_VERB, "[%"SCNu64"] ICE send thread started...; %p\n", handle->handle_id, handle);
	janus_ice_queued_packet *pkt = NULL;
	gint64 before = janus_get_monotonic_time(),
		rtcp_last_sr_rr = before, last_event = before,
		last_srtp_summary = before, last_nack_cleanup = before;
	while(!janus_flags_is_set(&handle->webrtc_flags, JANUS_ICE_HANDLE_WEBRTC_STOP)) {
		if(handle->queued_packets != NULL) {
			pkt = g_async_queue_timeout_pop(handle->queued_packets, 500000);
		} else {
			g_usleep(100000);
		}
		if(pkt == &janus_ice_dtls_alert) {
			/* The session is over, send an alert on all streams and components */
<<<<<<< HEAD
			if(handle->stream != NULL) {
				janus_ice_stream *stream = handle->stream;
				janus_refcount_increase(&stream->ref);
=======
			if(handle->stream) {
				janus_ice_stream *stream = handle->stream;
>>>>>>> 34564144
				if(stream->component)
					janus_dtls_srtp_send_alert(stream->component->dtls);
			}
			while(g_async_queue_length(handle->queued_packets) > 0) {
				pkt = g_async_queue_try_pop(handle->queued_packets);
				if(pkt != NULL && pkt != &janus_ice_dtls_alert) {
					g_free(pkt->data);
					pkt->data = NULL;
					g_free(pkt);
					pkt = NULL;
				}
			}
			if(handle->iceloop != NULL && g_main_loop_is_running(handle->iceloop)) {
				g_main_loop_quit(handle->iceloop);
				if (handle->icectx != NULL) {
					g_main_context_wakeup(handle->icectx);
				}
			}
			continue;
		}
		if(!janus_flags_is_set(&handle->webrtc_flags, JANUS_ICE_HANDLE_WEBRTC_READY)) {
			if(pkt)
				g_free(pkt->data);
			g_free(pkt);
			pkt = NULL;
			continue;
		}
		/* Reset the last second counters if too much time passed with no data in or out */
		gint64 now = janus_get_monotonic_time();
		janus_ice_stream *stream = handle->stream;
		if(stream && stream->component) {
			janus_ice_component *component = stream->component;
			/* Audio */
			gint64 last = component->in_stats.audio.updated;
			if(last && now > last && now-last >= 2*G_USEC_PER_SEC && component->in_stats.audio.bytes_lastsec_temp > 0) {
				component->in_stats.audio.bytes_lastsec = 0;
				component->in_stats.audio.bytes_lastsec_temp = 0;
			}
			last = component->out_stats.audio.updated;
			if(last && now > last && now-last >= 2*G_USEC_PER_SEC && component->out_stats.audio.bytes_lastsec_temp > 0) {
				component->out_stats.audio.bytes_lastsec = 0;
				component->out_stats.audio.bytes_lastsec_temp = 0;
			}
			/* Video */
			int vindex = 0;
			for(vindex=0; vindex < 3; vindex++) {
				gint64 last = component->in_stats.video[vindex].updated;
				if(last && now > last && now-last >= 2*G_USEC_PER_SEC && component->in_stats.video[vindex].bytes_lastsec_temp > 0) {
					component->in_stats.video[vindex].bytes_lastsec = 0;
					component->in_stats.video[vindex].bytes_lastsec_temp = 0;
				}
				last = component->out_stats.video[vindex].updated;
				if(last && now > last && now-last >= 2*G_USEC_PER_SEC && component->out_stats.video[vindex].bytes_lastsec_temp > 0) {
					component->out_stats.video[vindex].bytes_lastsec = 0;
					component->out_stats.video[vindex].bytes_lastsec_temp = 0;
				}
			}
		}
		/* Let's see if we need to notify the user about no incoming audio or video */
		if(no_media_timer > 0 && now-before >= G_USEC_PER_SEC) {
			stream = handle->stream;
			if(stream && stream->component) {
				janus_ice_component *component = stream->component;
				/* Audio */
				gint64 last = component->in_stats.audio.updated;
				if(!component->in_stats.audio.notified_lastsec && last && now-last >= (gint64)no_media_timer*G_USEC_PER_SEC) {
					/* We missed more than no_second_timer seconds of audio! */
					component->in_stats.audio.notified_lastsec = TRUE;
					JANUS_LOG(LOG_WARN, "[%"SCNu64"] Didn't receive audio for more than %d seconds...\n", handle->handle_id, no_media_timer);
					janus_ice_notify_media(handle, FALSE, FALSE);
				}
				/* Video */
				last = component->in_stats.video[0].updated;
				if(!component->in_stats.video[0].notified_lastsec && last && now-last >= (gint64)no_media_timer*G_USEC_PER_SEC) {
					/* We missed more than no_second_timer seconds of video! */
					component->in_stats.video[0].notified_lastsec = TRUE;
					JANUS_LOG(LOG_WARN, "[%"SCNu64"] Didn't receive video for more than a second...\n", handle->handle_id);
					janus_ice_notify_media(handle, TRUE, FALSE);
				}
			}
			before = now;
		}
		/* Let's check if it's time to send a RTCP SR/SDES/RR as well */
		if(now-rtcp_last_sr_rr >= 1*G_USEC_PER_SEC) {
			rtcp_last_sr_rr = now;
			janus_ice_stream *stream = handle->stream;
			/* Audio */
			if(stream && stream->component && stream->component->out_stats.audio.packets > 0) {
				/* Create a SR/SDES compound */
				int srlen = 28;
				int sdeslen = 20;
				char rtcpbuf[srlen+sdeslen];
				memset(rtcpbuf, 0, sizeof(rtcpbuf));
				rtcp_sr *sr = (rtcp_sr *)&rtcpbuf;
				sr->header.version = 2;
				sr->header.type = RTCP_SR;
				sr->header.rc = 0;
				sr->header.length = htons((srlen/4)-1);
				sr->ssrc = htonl(stream->audio_ssrc);
				struct timeval tv;
				gettimeofday(&tv, NULL);
				uint32_t s = tv.tv_sec + 2208988800u;
				uint32_t u = tv.tv_usec;
				uint32_t f = (u << 12) + (u << 8) - ((u * 3650) >> 6);
				sr->si.ntp_ts_msw = htonl(s);
				sr->si.ntp_ts_lsw = htonl(f);
				/* Compute an RTP timestamp coherent with the NTP one */
				rtcp_context *rtcp_ctx = stream->audio_rtcp_ctx;
				if(rtcp_ctx == NULL) {
					sr->si.rtp_ts = htonl(stream->audio_last_ts);	/* FIXME */
				} else {
					int64_t ntp = tv.tv_sec*G_USEC_PER_SEC + tv.tv_usec;
					uint32_t rtp_ts = ((ntp-stream->audio_first_ntp_ts)/1000)*(rtcp_ctx->tb/1000) + stream->audio_first_rtp_ts;
					sr->si.rtp_ts = htonl(rtp_ts);
				}
				sr->si.s_packets = htonl(stream->component->out_stats.audio.packets);
				sr->si.s_octets = htonl(stream->component->out_stats.audio.bytes);
				rtcp_sdes *sdes = (rtcp_sdes *)&rtcpbuf[28];
				janus_rtcp_sdes_cname((char *)sdes, sdeslen, "janusaudio", 10);
				sdes->chunk.ssrc = htonl(stream->audio_ssrc);
				/* Enqueue it, we'll send it later */
				janus_ice_relay_rtcp_internal(handle, 0, rtcpbuf, srlen+sdeslen, FALSE);
			}
			if(stream) {
				/* Create a RR too */
				int rrlen = 32;
				char rtcpbuf[32];
				memset(rtcpbuf, 0, sizeof(rtcpbuf));
				rtcp_rr *rr = (rtcp_rr *)&rtcpbuf;
				rr->header.version = 2;
				rr->header.type = RTCP_RR;
				rr->header.rc = 1;
				rr->header.length = htons((rrlen/4)-1);
				rr->ssrc = htonl(stream->audio_ssrc);
				janus_rtcp_report_block(stream->audio_rtcp_ctx, &rr->rb[0]);
				rr->rb[0].ssrc = htonl(stream->audio_ssrc_peer);
				/* Enqueue it, we'll send it later */
				janus_ice_relay_rtcp_internal(handle, 0, rtcpbuf, 32, FALSE);
			}
			/* Now do the same for video */
			if(stream && stream->component && stream->component->out_stats.video[0].packets > 0) {
				/* Create a SR/SDES compound */
				int srlen = 28;
				int sdeslen = 20;
				char rtcpbuf[srlen+sdeslen];
				memset(rtcpbuf, 0, sizeof(rtcpbuf));
				rtcp_sr *sr = (rtcp_sr *)&rtcpbuf;
				sr->header.version = 2;
				sr->header.type = RTCP_SR;
				sr->header.rc = 0;
				sr->header.length = htons((srlen/4)-1);
				sr->ssrc = htonl(stream->video_ssrc);
				struct timeval tv;
				gettimeofday(&tv, NULL);
				uint32_t s = tv.tv_sec + 2208988800u;
				uint32_t u = tv.tv_usec;
				uint32_t f = (u << 12) + (u << 8) - ((u * 3650) >> 6);
				sr->si.ntp_ts_msw = htonl(s);
				sr->si.ntp_ts_lsw = htonl(f);
				/* Compute an RTP timestamp coherent with the NTP one */
				rtcp_context *rtcp_ctx = stream->video_rtcp_ctx[0];
				if(rtcp_ctx == NULL) {
					sr->si.rtp_ts = htonl(stream->video_last_ts);	/* FIXME */
				} else {
					int64_t ntp = tv.tv_sec*G_USEC_PER_SEC + tv.tv_usec;
					uint32_t rtp_ts = ((ntp-stream->video_first_ntp_ts[0])/1000)*(rtcp_ctx->tb/1000) + stream->video_first_rtp_ts[0];
					sr->si.rtp_ts = htonl(rtp_ts);
				}
				sr->si.s_packets = htonl(stream->component->out_stats.video[0].packets);
				sr->si.s_octets = htonl(stream->component->out_stats.video[0].bytes);
				rtcp_sdes *sdes = (rtcp_sdes *)&rtcpbuf[28];
				janus_rtcp_sdes_cname((char *)sdes, sdeslen, "janusvideo", 10);
				sdes->chunk.ssrc = htonl(stream->video_ssrc);
				/* Enqueue it, we'll send it later */
				janus_ice_relay_rtcp_internal(handle, 1, rtcpbuf, srlen+sdeslen, FALSE);
			}
			if(stream) {
				/* Create a RR too (for each SSRC, if we're simulcasting) */
				int vindex=0;
				for(vindex=0; vindex<3; vindex++) {
					if(stream->video_rtcp_ctx[vindex] && stream->video_rtcp_ctx[vindex]->rtp_recvd) {
						/* Create a RR */
						int rrlen = 32;
						char rtcpbuf[32];
						memset(rtcpbuf, 0, sizeof(rtcpbuf));
						rtcp_rr *rr = (rtcp_rr *)&rtcpbuf;
						rr->header.version = 2;
						rr->header.type = RTCP_RR;
						rr->header.rc = 1;
						rr->header.length = htons((rrlen/4)-1);
						rr->ssrc = htonl(stream->video_ssrc);
						janus_rtcp_report_block(stream->video_rtcp_ctx[vindex], &rr->rb[0]);
						rr->rb[0].ssrc = htonl(stream->video_ssrc_peer[vindex]);
						/* Enqueue it, we'll send it later */
						janus_ice_relay_rtcp_internal(handle, 1, rtcpbuf, 32, FALSE);
					}
				}
			}
		}
		/* We tell event handlers once per second about RTCP-related stuff
		 * FIXME Should we really do this here? Would this slow down this thread and add delay? */
		if(janus_ice_event_stats_period > 0 && now-last_event >= (gint64)janus_ice_event_stats_period*G_USEC_PER_SEC) {
			last_event = now;
			janus_ice_stream *stream = handle->stream;
			/* Audio */
			if(janus_events_is_enabled() && janus_flags_is_set(&handle->webrtc_flags, JANUS_ICE_HANDLE_WEBRTC_HAS_AUDIO)) {
				if(stream && stream->audio_rtcp_ctx) {
					json_t *info = json_object();
					json_object_set_new(info, "media", json_string("audio"));
					json_object_set_new(info, "base", json_integer(stream->audio_rtcp_ctx->tb));
					json_object_set_new(info, "rtt", json_integer(janus_rtcp_context_get_rtt(stream->audio_rtcp_ctx)));
					json_object_set_new(info, "lost", json_integer(janus_rtcp_context_get_lost_all(stream->audio_rtcp_ctx, FALSE)));
					json_object_set_new(info, "lost-by-remote", json_integer(janus_rtcp_context_get_lost_all(stream->audio_rtcp_ctx, TRUE)));
					json_object_set_new(info, "jitter-local", json_integer(janus_rtcp_context_get_jitter(stream->audio_rtcp_ctx, FALSE)));
					json_object_set_new(info, "jitter-remote", json_integer(janus_rtcp_context_get_jitter(stream->audio_rtcp_ctx, TRUE)));
					if(stream->component) {
						json_object_set_new(info, "packets-received", json_integer(stream->component->in_stats.audio.packets));
						json_object_set_new(info, "packets-sent", json_integer(stream->component->out_stats.audio.packets));
						json_object_set_new(info, "bytes-received", json_integer(stream->component->in_stats.audio.bytes));
						json_object_set_new(info, "bytes-sent", json_integer(stream->component->out_stats.audio.bytes));
						json_object_set_new(info, "bytes-received-lastsec", json_integer(stream->component->in_stats.audio.bytes_lastsec));
						json_object_set_new(info, "bytes-sent-lastsec", json_integer(stream->component->out_stats.audio.bytes_lastsec));
						json_object_set_new(info, "nacks-received", json_integer(stream->component->in_stats.audio.nacks));
						json_object_set_new(info, "nacks-sent", json_integer(stream->component->out_stats.audio.nacks));
					}
					janus_events_notify_handlers(JANUS_EVENT_TYPE_MEDIA, session->session_id, handle->handle_id, info);
				}
			}
			/* Do the same for video */
			if(janus_events_is_enabled() && janus_flags_is_set(&handle->webrtc_flags, JANUS_ICE_HANDLE_WEBRTC_HAS_VIDEO)) {
				int vindex=0;
				for(vindex=0; vindex<3; vindex++) {
					if(stream && stream->video_rtcp_ctx[vindex]) {
						json_t *info = json_object();
						if(vindex == 0)
							json_object_set_new(info, "media", json_string("video"));
						else if(vindex == 1)
							json_object_set_new(info, "media", json_string("video-sim1"));
						else
							json_object_set_new(info, "media", json_string("video-sim2"));
						json_object_set_new(info, "base", json_integer(stream->video_rtcp_ctx[vindex]->tb));
						if(vindex == 0)
							json_object_set_new(info, "rtt", json_integer(janus_rtcp_context_get_rtt(stream->video_rtcp_ctx[vindex])));
						json_object_set_new(info, "lost", json_integer(janus_rtcp_context_get_lost_all(stream->video_rtcp_ctx[vindex], FALSE)));
						json_object_set_new(info, "lost-by-remote", json_integer(janus_rtcp_context_get_lost_all(stream->video_rtcp_ctx[vindex], TRUE)));
						json_object_set_new(info, "jitter-local", json_integer(janus_rtcp_context_get_jitter(stream->video_rtcp_ctx[vindex], FALSE)));
						json_object_set_new(info, "jitter-remote", json_integer(janus_rtcp_context_get_jitter(stream->video_rtcp_ctx[vindex], TRUE)));
						if(stream->component) {
							json_object_set_new(info, "packets-received", json_integer(stream->component->in_stats.video[vindex].packets));
							json_object_set_new(info, "packets-sent", json_integer(stream->component->out_stats.video[vindex].packets));
							json_object_set_new(info, "bytes-received", json_integer(stream->component->in_stats.video[vindex].bytes));
							json_object_set_new(info, "bytes-sent", json_integer(stream->component->out_stats.video[vindex].bytes));
							json_object_set_new(info, "bytes-received-lastsec", json_integer(stream->component->in_stats.video[vindex].bytes_lastsec));
							json_object_set_new(info, "bytes-sent-lastsec", json_integer(stream->component->out_stats.video[vindex].bytes_lastsec));
							json_object_set_new(info, "nacks-received", json_integer(stream->component->in_stats.video[vindex].nacks));
							json_object_set_new(info, "nacks-sent", json_integer(stream->component->out_stats.video[vindex].nacks));
						}
						janus_events_notify_handlers(JANUS_EVENT_TYPE_MEDIA, session->session_id, handle->handle_id, info);
					}
				}
			}
		}
		/* Should we clean up old NACK buffers? (we check each 1/4 of the max_nack_queue time) */
		if(max_nack_queue > 0 && (now-last_nack_cleanup >= (max_nack_queue*250))) {
			/* Check if we do for all streams */
			janus_cleanup_nack_buffer(now, handle->stream, TRUE, TRUE);
			last_nack_cleanup = now;
		}
		/* Check if we should also print a summary of SRTP-related errors */
		if(now-last_srtp_summary >= (2*G_USEC_PER_SEC)) {
			if(handle->srtp_errors_count > 0) {
				JANUS_LOG(LOG_ERR, "[%"SCNu64"] Got %d SRTP/SRTCP errors in the last few seconds (last error: %s)\n",
					handle->handle_id, handle->srtp_errors_count, janus_srtp_error_str(handle->last_srtp_error));
				handle->srtp_errors_count = 0;
				handle->last_srtp_error = 0;
			}
			last_srtp_summary = now;
		}

		/* Now let's get on with the packets */
		if(pkt == NULL) {
			continue;
		}
		if(pkt->data == NULL) {
			g_free(pkt);
			pkt = NULL;
			continue;
		}
		if(pkt->control) {
			/* RTCP */
			int video = (pkt->type == JANUS_ICE_PACKET_VIDEO);
			janus_ice_stream *stream = handle->stream;
			if(!stream) {
				g_free(pkt->data);
				pkt->data = NULL;
				g_free(pkt);
				pkt = NULL;
				continue;
			}
			janus_ice_component *component = stream->component;
			if(!component) {
				g_free(pkt->data);
				pkt->data = NULL;
				g_free(pkt);
				pkt = NULL;
				continue;
			}
			if(!stream->cdone) {
				if(!janus_flags_is_set(&handle->webrtc_flags, JANUS_ICE_HANDLE_WEBRTC_ALERT) && !stream->noerrorlog) {
					JANUS_LOG(LOG_ERR, "[%"SCNu64"]     %s candidates not gathered yet for stream??\n", handle->handle_id, video ? "video" : "audio");
					stream->noerrorlog = TRUE;	/* Don't flood with the same error all over again */
				}
				g_free(pkt->data);
				pkt->data = NULL;
				g_free(pkt);
				pkt = NULL;
				continue;
			}
			stream->noerrorlog = FALSE;
			if(!component->dtls || !component->dtls->srtp_valid || !component->dtls->srtp_out) {
				if(!janus_flags_is_set(&handle->webrtc_flags, JANUS_ICE_HANDLE_WEBRTC_ALERT) && !component->noerrorlog) {
					JANUS_LOG(LOG_WARN, "[%"SCNu64"]     %s stream (#%u) component has no valid SRTP session (yet?)\n", handle->handle_id, video ? "video" : "audio", stream->stream_id);
					component->noerrorlog = TRUE;	/* Don't flood with the same error all over again */
				}
				g_free(pkt->data);
				pkt->data = NULL;
				g_free(pkt);
				pkt = NULL;
				continue;
			}
			component->noerrorlog = FALSE;
			if(pkt->encrypted) {
				/* Already SRTCP */
				int sent = nice_agent_send(handle->agent, stream->stream_id, component->component_id, pkt->length, (const gchar *)pkt->data);
				if(sent < pkt->length) {
					JANUS_LOG(LOG_ERR, "[%"SCNu64"] ... only sent %d bytes? (was %d)\n", handle->handle_id, sent, pkt->length);
				}
			} else {
				/* Check if there's anything we need to do before sending */
				uint32_t bitrate = janus_rtcp_get_remb(pkt->data, pkt->length);
				if(bitrate > 0) {
					/* There's a REMB, prepend a RR as it won't work otherwise */
					int rrlen = 32;
					char *rtcpbuf = g_malloc0(rrlen+pkt->length);
					memset(rtcpbuf, 0, rrlen+pkt->length);
					rtcp_rr *rr = (rtcp_rr *)rtcpbuf;
					rr->header.version = 2;
					rr->header.type = RTCP_RR;
					rr->header.rc = 0;
					rr->header.length = htons((rrlen/4)-1);
					janus_ice_stream *stream = handle->stream;
					if(stream && stream->video_rtcp_ctx[0] && stream->video_rtcp_ctx[0]->rtp_recvd) {
						rr->header.rc = 1;
						janus_rtcp_report_block(stream->video_rtcp_ctx[0], &rr->rb[0]);
					}
					/* Append REMB */
					memcpy(rtcpbuf+rrlen, pkt->data, pkt->length);
					/* If we're simulcasting, set the extra SSRCs (the first one will be set by janus_rtcp_fix_ssrc) */
					if(stream->video_ssrc_peer[1] && pkt->length >= 28) {
						rtcp_fb *rtcpfb = (rtcp_fb *)(rtcpbuf+rrlen);
						rtcp_remb *remb = (rtcp_remb *)rtcpfb->fci;
						remb->ssrc[1] = htonl(stream->video_ssrc_peer[1]);
						if(stream->video_ssrc_peer[2] && pkt->length >= 32) {
							remb->ssrc[2] = htonl(stream->video_ssrc_peer[2]);
						}
					}
					/* Free old packet and update */
					char *prev_data = pkt->data;
					pkt->data = rtcpbuf;
					pkt->length = rrlen+pkt->length;
					g_clear_pointer(&prev_data, g_free);
				}
				/* FIXME Copy in a buffer and fix SSRC */
				char sbuf[JANUS_BUFSIZE];
				memcpy(sbuf, pkt->data, pkt->length);
				/* Do we need to dump this packet for debugging? */
				if(g_atomic_int_get(&handle->dump_packets))
					janus_text2pcap_dump(handle->text2pcap, JANUS_TEXT2PCAP_RTCP, FALSE, sbuf, pkt->length,
						"[session=%"SCNu64"][handle=%"SCNu64"]", session->session_id, handle->handle_id);
				/* Encrypt SRTCP */
				int protected = pkt->length;
				int res = srtp_protect_rtcp(component->dtls->srtp_out, sbuf, &protected);
				if(res != srtp_err_status_ok) {
					/* We don't spam the logs for every SRTP error: just take note of this, and print a summary later */
					handle->srtp_errors_count++;
					handle->last_srtp_error = res;
					/* If we're debugging, though, print every occurrence */
					JANUS_LOG(LOG_DBG, "[%"SCNu64"] ... SRTCP protect error... %s (len=%d-->%d)...\n", handle->handle_id, janus_srtp_error_str(res), pkt->length, protected);
				} else {
					/* Shoot! */
					int sent = nice_agent_send(handle->agent, stream->stream_id, component->component_id, protected, sbuf);
					if(sent < protected) {
						JANUS_LOG(LOG_ERR, "[%"SCNu64"] ... only sent %d bytes? (was %d)\n", handle->handle_id, sent, protected);
					}
				}
			}
			g_free(pkt->data);
			g_free(pkt);
			continue;
		} else {
			/* RTP or data */
			if(pkt->type == JANUS_ICE_PACKET_AUDIO || pkt->type == JANUS_ICE_PACKET_VIDEO) {
				/* RTP */
				int video = (pkt->type == JANUS_ICE_PACKET_VIDEO);
				janus_ice_stream *stream = handle->stream;
				if(!stream) {
					g_free(pkt->data);
					pkt->data = NULL;
					g_free(pkt);
					pkt = NULL;
					continue;
				}
				if((!video && !stream->audio_send) || (video && !stream->video_send)) {
					g_free(pkt->data);
					pkt->data = NULL;
					g_free(pkt);
					pkt = NULL;
					continue;
				}
				janus_ice_component *component = stream->component;
				if(!component) {
					g_free(pkt->data);
					pkt->data = NULL;
					g_free(pkt);
					pkt = NULL;
					continue;
				}
				if(!stream->cdone) {
					if(!janus_flags_is_set(&handle->webrtc_flags, JANUS_ICE_HANDLE_WEBRTC_ALERT) && !stream->noerrorlog) {
						JANUS_LOG(LOG_ERR, "[%"SCNu64"]     %s candidates not gathered yet for stream??\n", handle->handle_id, video ? "video" : "audio");
						stream->noerrorlog = TRUE;	/* Don't flood with the same error all over again */
					}
					g_free(pkt->data);
					pkt->data = NULL;
					g_free(pkt);
					pkt = NULL;
					continue;
				}
				stream->noerrorlog = FALSE;
				if(!component->dtls || !component->dtls->srtp_valid || !component->dtls->srtp_out) {
					if(!janus_flags_is_set(&handle->webrtc_flags, JANUS_ICE_HANDLE_WEBRTC_ALERT) && !component->noerrorlog) {
						JANUS_LOG(LOG_WARN, "[%"SCNu64"]     %s stream component has no valid SRTP session (yet?)\n", handle->handle_id, video ? "video" : "audio");
						component->noerrorlog = TRUE;	/* Don't flood with the same error all over again */
					}
					g_free(pkt->data);
					pkt->data = NULL;
					g_free(pkt);
					pkt = NULL;
					continue;
				}
				component->noerrorlog = FALSE;
				if(pkt->encrypted) {
					/* Already RTP (probably a retransmission?) */
					janus_rtp_header *header = (janus_rtp_header *)pkt->data;
					JANUS_LOG(LOG_HUGE, "[%"SCNu64"] ... Retransmitting seq.nr %"SCNu16"\n\n", handle->handle_id, ntohs(header->seq_number));
					int sent = nice_agent_send(handle->agent, stream->stream_id, component->component_id, pkt->length, (const gchar *)pkt->data);
					if(sent < pkt->length) {
						JANUS_LOG(LOG_ERR, "[%"SCNu64"] ... only sent %d bytes? (was %d)\n", handle->handle_id, sent, pkt->length);
					}
				} else {
					/* FIXME Copy in a buffer and fix SSRC */
					char sbuf[JANUS_BUFSIZE];
					memcpy(sbuf, pkt->data, pkt->length);
					/* Overwrite SSRC */
					janus_rtp_header *header = (janus_rtp_header *)sbuf;
					header->ssrc = htonl(video ? stream->video_ssrc : stream->audio_ssrc);
					/* Keep track of payload types too */
					if(!video && stream->audio_payload_type < 0) {
						stream->audio_payload_type = header->type;
						if(stream->audio_codec == NULL) {
							const char *codec = janus_get_codec_from_pt(handle->local_sdp, stream->audio_payload_type);
							if(codec != NULL)
								stream->audio_codec = g_strdup(codec);
						}
					} else if(video && stream->video_payload_type < 0) {
						stream->video_payload_type = header->type;
						if(stream->video_codec == NULL) {
							const char *codec = janus_get_codec_from_pt(handle->local_sdp, stream->video_payload_type);
							if(codec != NULL)
								stream->video_codec = g_strdup(codec);
						}
						if(stream->video_is_keyframe == NULL && stream->video_codec != NULL) {
							if(!strcasecmp(stream->video_codec, "vp8"))
								stream->video_is_keyframe = &janus_vp8_is_keyframe;
							else if(!strcasecmp(stream->video_codec, "vp9"))
								stream->video_is_keyframe = &janus_vp9_is_keyframe;
							else if(!strcasecmp(stream->video_codec, "h264"))
								stream->video_is_keyframe = &janus_h264_is_keyframe;
						}
					}
					/* Do we need to dump this packet for debugging? */
					if(g_atomic_int_get(&handle->dump_packets))
						janus_text2pcap_dump(handle->text2pcap, JANUS_TEXT2PCAP_RTP, FALSE, sbuf, pkt->length,
							"[session=%"SCNu64"][handle=%"SCNu64"]", session->session_id, handle->handle_id);
					/* If this is video, check if this is a keyframe: if so, we empty our retransmit buffer for incoming NACKs */
					if(video && stream->video_is_keyframe) {
						int plen = 0;
						char *payload = janus_rtp_payload(sbuf, pkt->length, &plen);
						if(stream->video_is_keyframe(payload, plen)) {
							JANUS_LOG(LOG_HUGE, "[%"SCNu64"] Keyframe sent, cleaning retransmit buffer\n", handle->handle_id);
							janus_cleanup_nack_buffer(0, stream, FALSE, TRUE);
						}
					}
					/* Encrypt SRTP */
					int protected = pkt->length;
					int res = srtp_protect(component->dtls->srtp_out, sbuf, &protected);
					if(res != srtp_err_status_ok) {
						/* We don't spam the logs for every SRTP error: just take note of this, and print a summary later */
						handle->srtp_errors_count++;
						handle->last_srtp_error = res;
						/* If we're debugging, though, print every occurrence */
						janus_rtp_header *header = (janus_rtp_header *)sbuf;
						guint32 timestamp = ntohl(header->timestamp);
						guint16 seq = ntohs(header->seq_number);
						JANUS_LOG(LOG_DBG, "[%"SCNu64"] ... SRTP protect error... %s (len=%d-->%d, ts=%"SCNu32", seq=%"SCNu16")...\n", handle->handle_id, janus_srtp_error_str(res), pkt->length, protected, timestamp, seq);
					} else {
						/* Shoot! */
						int sent = nice_agent_send(handle->agent, stream->stream_id, component->component_id, protected, sbuf);
						if(sent < protected) {
							JANUS_LOG(LOG_ERR, "[%"SCNu64"] ... only sent %d bytes? (was %d)\n", handle->handle_id, sent, protected);
						}
						/* Update stats */
						if(sent > 0) {
							/* Update the RTCP context as well */
							janus_rtp_header *header = (janus_rtp_header *)sbuf;
							guint32 timestamp = ntohl(header->timestamp);
							if(pkt->type == JANUS_ICE_PACKET_AUDIO) {
								component->out_stats.audio.packets++;
								component->out_stats.audio.bytes += pkt->length;
								/* Last second outgoing audio */
								gint64 now = janus_get_monotonic_time();
								if(component->out_stats.audio.updated == 0)
									component->out_stats.audio.updated = now;
								if(now > component->out_stats.audio.updated &&
										now - component->out_stats.audio.updated >= G_USEC_PER_SEC) {
									component->out_stats.audio.bytes_lastsec = component->out_stats.audio.bytes_lastsec_temp;
									component->out_stats.audio.bytes_lastsec_temp = 0;
									component->out_stats.audio.updated = now;
								}
								component->out_stats.audio.bytes_lastsec_temp += pkt->length;
								stream->audio_last_ts = timestamp;
								if(stream->audio_first_ntp_ts == 0) {
									struct timeval tv;
									gettimeofday(&tv, NULL);
									stream->audio_first_ntp_ts = (gint64)tv.tv_sec*G_USEC_PER_SEC + tv.tv_usec;
									stream->audio_first_rtp_ts = timestamp;
								}
								/* Let's check if this was G.711: in case we may need to change the timestamp base */
								rtcp_context *rtcp_ctx = stream->audio_rtcp_ctx;
								int pt = header->type;
								if((pt == 0 || pt == 8) && (rtcp_ctx->tb == 48000))
									rtcp_ctx->tb = 8000;
							} else if(pkt->type == JANUS_ICE_PACKET_VIDEO) {
								component->out_stats.video[0].packets++;
								component->out_stats.video[0].bytes += pkt->length;
								/* Last second outgoing video */
								gint64 now = janus_get_monotonic_time();
								if(component->out_stats.video[0].updated == 0)
									component->out_stats.video[0].updated = now;
								if(now > component->out_stats.video[0].updated &&
										now - component->out_stats.video[0].updated >= G_USEC_PER_SEC) {
									component->out_stats.video[0].bytes_lastsec = component->out_stats.video[0].bytes_lastsec_temp;
									component->out_stats.video[0].bytes_lastsec_temp = 0;
									component->out_stats.video[0].updated = now;
								}
								component->out_stats.video[0].bytes_lastsec_temp += pkt->length;
								stream->video_last_ts = timestamp;
								if(stream->video_first_ntp_ts[0] == 0) {
									struct timeval tv;
									gettimeofday(&tv, NULL);
									stream->video_first_ntp_ts[0] = (gint64)tv.tv_sec*G_USEC_PER_SEC + tv.tv_usec;
									stream->video_first_rtp_ts[0] = timestamp;
								}
							}
						}
						if(max_nack_queue > 0) {
							/* Save the packet for retransmissions that may be needed later */
							if((pkt->type == JANUS_ICE_PACKET_AUDIO && !component->do_audio_nacks) ||
									(pkt->type == JANUS_ICE_PACKET_VIDEO && !component->do_video_nacks)) {
								/* ... unless NACKs are disabled for this medium */
								g_free(pkt->data);
								pkt->data = NULL;
								g_free(pkt);
								pkt = NULL;
								continue;
							}
							janus_rtp_packet *p = (janus_rtp_packet *)g_malloc0(sizeof(janus_rtp_packet));
							p->data = (char *)g_malloc0(protected);
							memcpy(p->data, sbuf, protected);
							p->length = protected;
							p->created = janus_get_monotonic_time();
							p->last_retransmit = 0;
							janus_mutex_lock(&component->mutex);
							janus_rtp_header *header = (janus_rtp_header *)sbuf;
							guint16 seq = ntohs(header->seq_number);
							if(!video) {
								if(component->audio_retransmit_buffer == NULL) {
									component->audio_retransmit_buffer = g_queue_new();
									component->audio_retransmit_seqs = g_hash_table_new(NULL, NULL);
								}
								g_queue_push_tail(component->audio_retransmit_buffer, p);
								/* Insert in the table too, for quick lookup */
								g_hash_table_insert(component->audio_retransmit_seqs, GUINT_TO_POINTER(seq), p);
							} else {
								if(component->video_retransmit_buffer == NULL) {
									component->video_retransmit_buffer = g_queue_new();
									component->video_retransmit_seqs = g_hash_table_new(NULL, NULL);
								}
								g_queue_push_tail(component->video_retransmit_buffer, p);
								/* Insert in the table too, for quick lookup */
								g_hash_table_insert(component->video_retransmit_seqs, GUINT_TO_POINTER(seq), p);
							}
							janus_mutex_unlock(&component->mutex);
						}
					}
				}
			} else {
				/* Data */
				if(!janus_flags_is_set(&handle->webrtc_flags, JANUS_ICE_HANDLE_WEBRTC_DATA_CHANNELS)) {
					g_free(pkt->data);
					pkt->data = NULL;
					g_free(pkt);
					pkt = NULL;
					continue;
				}
#ifdef HAVE_SCTP
				janus_ice_stream *stream = handle->stream;
				if(!stream) {
					g_free(pkt->data);
					pkt->data = NULL;
					g_free(pkt);
					pkt = NULL;
					continue;
				}
				janus_ice_component *component = stream->component;
				if(!component) {
					g_free(pkt->data);
					pkt->data = NULL;
					g_free(pkt);
					pkt = NULL;
					continue;
				}
				if(!stream->cdone) {
					if(!janus_flags_is_set(&handle->webrtc_flags, JANUS_ICE_HANDLE_WEBRTC_ALERT) && !stream->noerrorlog) {
						JANUS_LOG(LOG_ERR, "[%"SCNu64"]     SCTP candidates not gathered yet for stream??\n", handle->handle_id);
						stream->noerrorlog = TRUE;	/* Don't flood with the same error all over again */
					}
					g_free(pkt->data);
					pkt->data = NULL;
					g_free(pkt);
					pkt = NULL;
					continue;
				}
				stream->noerrorlog = FALSE;
				if(!component->dtls) {
					if(!janus_flags_is_set(&handle->webrtc_flags, JANUS_ICE_HANDLE_WEBRTC_ALERT) && !component->noerrorlog) {
						JANUS_LOG(LOG_WARN, "[%"SCNu64"]     SCTP stream component has no valid DTLS session (yet?)\n", handle->handle_id);
						component->noerrorlog = TRUE;	/* Don't flood with the same error all over again */
					}
					g_free(pkt->data);
					pkt->data = NULL;
					g_free(pkt);
					pkt = NULL;
					continue;
				}
				component->noerrorlog = FALSE;
				janus_dtls_wrap_sctp_data(component->dtls, pkt->data, pkt->length);
#endif
			}
			g_free(pkt->data);
			pkt->data = NULL;
			g_free(pkt);
			pkt = NULL;
			continue;
		}
	}
	if(handle->iceloop != NULL && g_main_loop_is_running(handle->iceloop)) {
		g_main_loop_quit(handle->iceloop);
		if (handle->icectx != NULL) {
			g_main_context_wakeup(handle->icectx);
		}
	}
	JANUS_LOG(LOG_VERB, "[%"SCNu64"] ICE send thread leaving...; %p\n", handle->handle_id, handle);
	handle->send_thread = NULL;
	g_thread_unref(g_thread_self());
	janus_refcount_decrease(&handle->ref);
	return NULL;
}

void janus_ice_relay_rtp(janus_ice_handle *handle, int video, char *buf, int len) {
	if(!handle || buf == NULL || len < 1)
		return;
	if((!video && !janus_flags_is_set(&handle->webrtc_flags, JANUS_ICE_HANDLE_WEBRTC_HAS_AUDIO))
			|| (video && !janus_flags_is_set(&handle->webrtc_flags, JANUS_ICE_HANDLE_WEBRTC_HAS_VIDEO)))
		return;
	/* Queue this packet */
	janus_ice_queued_packet *pkt = (janus_ice_queued_packet *)g_malloc0(sizeof(janus_ice_queued_packet));
	if(pkt == NULL) {
		JANUS_LOG(LOG_FATAL, "Memory error!\n");
		return;
	}
	pkt->data = g_malloc0(len);
	if(pkt->data == NULL) {
		JANUS_LOG(LOG_FATAL, "Memory error!\n");
		g_free(pkt);
		return;
	}
	memcpy(pkt->data, buf, len);
	pkt->length = len;
	pkt->type = video ? JANUS_ICE_PACKET_VIDEO : JANUS_ICE_PACKET_AUDIO;
	pkt->control = FALSE;
	pkt->encrypted = FALSE;
	if(handle->queued_packets != NULL)
		g_async_queue_push(handle->queued_packets, pkt);
}

void janus_ice_relay_rtcp_internal(janus_ice_handle *handle, int video, char *buf, int len, gboolean filter_rtcp) {
	if(!handle || buf == NULL || len < 1)
		return;
	/* We use this internal method to check whether we need to filter RTCP (e.g., to make
	 * sure we don't just forward any SR/RR from peers/plugins, but use our own) or it has
	 * already been done, and so this is actually a packet added by the ICE send thread */
	char *rtcp_buf = buf;
	int rtcp_len = len;
	if(filter_rtcp) {
		/* FIXME Strip RR/SR/SDES/NACKs/etc. */
		janus_ice_stream *stream = handle->stream;
		if(stream == NULL)
			return;
		rtcp_buf = janus_rtcp_filter(buf, len, &rtcp_len);
		if(rtcp_buf == NULL || rtcp_len < 1)
			return;
		/* Fix all SSRCs before enqueueing, as we need to use the ones for this media
		 * leg. Note that this is only needed for RTCP packets coming from plugins: the
		 * ones created by the core already have the right SSRCs in the right place */
		JANUS_LOG(LOG_HUGE, "[%"SCNu64"] Fixing SSRCs (local %u, peer %u)\n", handle->handle_id,
			video ? stream->video_ssrc : stream->audio_ssrc,
			video ? stream->video_ssrc_peer[0] : stream->audio_ssrc_peer);
		janus_rtcp_fix_ssrc(NULL, rtcp_buf, rtcp_len, 1,
			video ? stream->video_ssrc : stream->audio_ssrc,
			video ? stream->video_ssrc_peer[0] : stream->audio_ssrc_peer);
	}
	/* Queue this packet */
	janus_ice_queued_packet *pkt = (janus_ice_queued_packet *)g_malloc0(sizeof(janus_ice_queued_packet));
	if(pkt == NULL) {
		JANUS_LOG(LOG_FATAL, "Memory error!\n");
		return;
	}
	pkt->data = g_malloc0(len);
	if(pkt->data == NULL) {
		JANUS_LOG(LOG_FATAL, "Memory error!\n");
		g_free(pkt);
		return;
	}
	memcpy(pkt->data, rtcp_buf, rtcp_len);
	pkt->length = rtcp_len;
	pkt->type = video ? JANUS_ICE_PACKET_VIDEO : JANUS_ICE_PACKET_AUDIO;
	pkt->control = TRUE;
	pkt->encrypted = FALSE;
	if(handle->queued_packets != NULL)
		g_async_queue_push(handle->queued_packets, pkt);
	if(rtcp_buf != buf) {
		/* We filtered the original packet, deallocate it */
		g_free(rtcp_buf);
	}
}

void janus_ice_relay_rtcp(janus_ice_handle *handle, int video, char *buf, int len) {
	janus_ice_relay_rtcp_internal(handle, video, buf, len, TRUE);
}

#ifdef HAVE_SCTP
void janus_ice_relay_data(janus_ice_handle *handle, char *buf, int len) {
	if(!handle || buf == NULL || len < 1)
		return;
	/* Queue this packet */
	janus_ice_queued_packet *pkt = (janus_ice_queued_packet *)g_malloc0(sizeof(janus_ice_queued_packet));
	if(pkt == NULL) {
		JANUS_LOG(LOG_FATAL, "Memory error!\n");
		return;
	}
	pkt->data = g_malloc0(len);
	if(pkt->data == NULL) {
		JANUS_LOG(LOG_FATAL, "Memory error!\n");
		g_free(pkt);
		return;
	}
	memcpy(pkt->data, buf, len);
	pkt->length = len;
	pkt->type = JANUS_ICE_PACKET_DATA;
	pkt->control = FALSE;
	pkt->encrypted = FALSE;
	if(handle->queued_packets != NULL)
		g_async_queue_push(handle->queued_packets, pkt);
}
#endif

void janus_ice_dtls_handshake_done(janus_ice_handle *handle, janus_ice_component *component) {
	if(!handle || !component)
		return;
	JANUS_LOG(LOG_VERB, "[%"SCNu64"] The DTLS handshake for the component %d in stream %d has been completed\n",
		handle->handle_id, component->component_id, component->stream_id);
	/* Check if all components are ready */
	janus_mutex_lock(&handle->mutex);
	if(handle->stream) {
		if(handle->stream->component && (!handle->stream->component->dtls ||
				!handle->stream->component->dtls->srtp_valid)) {
			/* Still waiting for this component to become ready */
			janus_mutex_unlock(&handle->mutex);
			return;
		}
	}
	/* Clear the queue before we wake the send thread */
	janus_ice_queued_packet *pkt = NULL;
	while(g_async_queue_length(handle->queued_packets) > 0) {
		pkt = g_async_queue_try_pop(handle->queued_packets);
		if(pkt != NULL && pkt != &janus_ice_dtls_alert) {
			g_free(pkt->data);
			g_free(pkt);
		}
	}
	if(janus_flags_is_set(&handle->webrtc_flags, JANUS_ICE_HANDLE_WEBRTC_READY)) {
		/* Already notified */
		janus_mutex_unlock(&handle->mutex);
		return;
	}
	janus_flags_set(&handle->webrtc_flags, JANUS_ICE_HANDLE_WEBRTC_READY);
	janus_mutex_unlock(&handle->mutex);
	JANUS_LOG(LOG_INFO, "[%"SCNu64"] The DTLS handshake has been completed\n", handle->handle_id);
	/* Notify the plugin that the WebRTC PeerConnection is ready to be used */
	janus_plugin *plugin = (janus_plugin *)handle->app;
	if(plugin != NULL) {
		JANUS_LOG(LOG_VERB, "[%"SCNu64"] Telling the plugin about it (%s)\n", handle->handle_id, plugin->get_name());
		if(plugin && plugin->setup_media && janus_plugin_session_is_alive(handle->app_handle))
			plugin->setup_media(handle->app_handle);
	}
	/* Also prepare JSON event to notify user/application */
	janus_session *session = (janus_session *)handle->session;
	if(session == NULL)
		return;
	json_t *event = json_object();
	json_object_set_new(event, "janus", json_string("webrtcup"));
	json_object_set_new(event, "session_id", json_integer(session->session_id));
	json_object_set_new(event, "sender", json_integer(handle->handle_id));
	/* Send the event */
	JANUS_LOG(LOG_VERB, "[%"SCNu64"] Sending event to transport...; %p\n", handle->handle_id, handle);
	janus_session_notify_event(session, event);
	/* Notify event handlers as well */
	if(janus_events_is_enabled()) {
		json_t *info = json_object();
		json_object_set_new(info, "connection", json_string("webrtcup"));
		janus_events_notify_handlers(JANUS_EVENT_TYPE_WEBRTC, session->session_id, handle->handle_id, info);
	}
}<|MERGE_RESOLUTION|>--- conflicted
+++ resolved
@@ -2880,16 +2880,12 @@
 		}
 		if(pkt == &janus_ice_dtls_alert) {
 			/* The session is over, send an alert on all streams and components */
-<<<<<<< HEAD
-			if(handle->stream != NULL) {
+			if(handle->stream) {
 				janus_ice_stream *stream = handle->stream;
 				janus_refcount_increase(&stream->ref);
-=======
-			if(handle->stream) {
-				janus_ice_stream *stream = handle->stream;
->>>>>>> 34564144
 				if(stream->component)
 					janus_dtls_srtp_send_alert(stream->component->dtls);
+				janus_refcount_decrease(&stream->ref);
 			}
 			while(g_async_queue_length(handle->queued_packets) > 0) {
 				pkt = g_async_queue_try_pop(handle->queued_packets);
