/*! \file    sdp.c
 * \author   Lorenzo Miniero <lorenzo@meetecho.com>
 * \copyright GNU General Public License v3
 * \brief    SDP processing
 * \details  Implementation of an SDP
 * parser/merger/generator in the gateway. Each SDP coming from peers is
 * stripped/anonymized before it is passed to the plugins: all
 * DTLS/ICE/transport related information is removed, only leaving the
 * relevant information in place. SDP coming from plugins is stripped/anonymized
 * as well, and merged with the proper DTLS/ICE/transport information before
 * it is sent to the peers. The actual SDP processing (parsing SDP strings,
 * representation of SDP as an internal format, and so on) is done via
 * the tools provided in sdp-utils.h.
 *
 * \ingroup protocols
 * \ref protocols
 */

#include "janus.h"
#include "ice.h"
#include "sdp.h"
#include "utils.h"
#include "debug.h"
#include "events.h"


/* Pre-parse SDP: is this SDP valid? how many audio/video lines? any features to take into account? */
janus_sdp *janus_sdp_preparse(const char *jsep_sdp, char *error_str, size_t errlen,
		int *audio, int *video, int *data) {
	if(!jsep_sdp || !audio || !video || !data) {
		JANUS_LOG(LOG_ERR, "  Can't preparse, invalid arguments\n");
		return NULL;
	}
	janus_sdp *parsed_sdp = janus_sdp_parse(jsep_sdp, error_str, errlen);
	if(!parsed_sdp) {
		JANUS_LOG(LOG_ERR, "  Error parsing SDP? %s\n", error_str ? error_str : "(unknown reason)");
		/* Invalid SDP */
		return NULL;
	}
	/* Look for m-lines */
	GList *temp = parsed_sdp->m_lines;
	while(temp) {
		janus_sdp_mline *m = (janus_sdp_mline *)temp->data;
		if(m->type == JANUS_SDP_AUDIO && m->port > 0) {
			*audio = *audio + 1;
		} else if(m->type == JANUS_SDP_VIDEO && m->port > 0) {
			*video = *video + 1;
		}
		temp = temp->next;
	}
#ifdef HAVE_SCTP
	*data = (strstr(jsep_sdp, "DTLS/SCTP") && !strstr(jsep_sdp, " 0 DTLS/SCTP")) ? 1 : 0;	/* FIXME This is a really hacky way of checking... */
#else
	*data = 0;
#endif

	return parsed_sdp;
}

/* Parse SDP */
int janus_sdp_process(void *ice_handle, janus_sdp *remote_sdp, gboolean update) {
	if(!ice_handle || !remote_sdp)
		return -1;
	janus_ice_handle *handle = (janus_ice_handle *)ice_handle;
	janus_ice_stream *stream = handle->stream;
	if(!stream)
		return -1;
	gchar *ruser = NULL, *rpass = NULL, *rhashing = NULL, *rfingerprint = NULL;
	int audio = 0, video = 0;
#ifdef HAVE_SCTP
	int data = 0;
#endif
	gboolean rtx = FALSE;
	/* Ok, let's start with global attributes */
	GList *temp = remote_sdp->attributes;
	while(temp) {
		janus_sdp_attribute *a = (janus_sdp_attribute *)temp->data;
		if(a && a->name) {
			if(!strcasecmp(a->name, "fingerprint")) {
				JANUS_LOG(LOG_VERB, "[%"SCNu64"] Fingerprint (global) : %s\n", handle->handle_id, a->value);
				if(strcasestr(a->value, "sha-256 ") == a->value) {
					rhashing = g_strdup("sha-256");
					rfingerprint = g_strdup(a->value + strlen("sha-256 "));
				} else if(strcasestr(a->value, "sha-1 ") == a->value) {
					JANUS_LOG(LOG_WARN, "[%"SCNu64"]  Hashing algorithm not the one we expected (sha-1 instead of sha-256), but that's ok\n", handle->handle_id);
					rhashing = g_strdup("sha-1");
					rfingerprint = g_strdup(a->value + strlen("sha-1 "));
				} else {
					/* FIXME We should handle this somehow anyway... OpenSSL supports them all */
					JANUS_LOG(LOG_WARN, "[%"SCNu64"]  Hashing algorithm not the one we expected (sha-256/sha-1), *NOT* cool\n", handle->handle_id);
				}
			} else if(!strcasecmp(a->name, "ice-ufrag")) {
				JANUS_LOG(LOG_VERB, "[%"SCNu64"] ICE ufrag (global):   %s\n", handle->handle_id, a->value);
				ruser = g_strdup(a->value);
			} else if(!strcasecmp(a->name, "ice-pwd")) {
				JANUS_LOG(LOG_VERB, "[%"SCNu64"] ICE pwd (global):     %s\n", handle->handle_id, a->value);
				rpass = g_strdup(a->value);
			}
		}
		temp = temp->next;
	}
	/* Now go on with m-line and their attributes */
	int mlines = 0;
	temp = remote_sdp->m_lines;
	while(temp) {
		mlines++;
		janus_sdp_mline *m = (janus_sdp_mline *)temp->data;
		if(m->type == JANUS_SDP_AUDIO) {
			if(handle->rtp_profile == NULL && m->proto != NULL)
				handle->rtp_profile = g_strdup(m->proto);
			if(m->port > 0) {
				audio++;
				if(audio > 1) {
					temp = temp->next;
					continue;
				}
				JANUS_LOG(LOG_VERB, "[%"SCNu64"] Parsing audio candidates (stream=%d)...\n", handle->handle_id, stream->stream_id);
				if(!janus_flags_is_set(&handle->webrtc_flags, JANUS_ICE_HANDLE_WEBRTC_HAS_AUDIO)) {
					janus_flags_set(&handle->webrtc_flags, JANUS_ICE_HANDLE_WEBRTC_HAS_AUDIO);
					stream->audio_ssrc = janus_random_uint32();	/* FIXME Should we look for conflicts? */
					if(stream->audio_rtcp_ctx == NULL) {
						stream->audio_rtcp_ctx = g_malloc0(sizeof(rtcp_context));
						stream->audio_rtcp_ctx->tb = 48000;	/* May change later */
					}
				}
				switch(m->direction) {
					case JANUS_SDP_INACTIVE:
					case JANUS_SDP_INVALID:
						stream->audio_send = FALSE;
						stream->audio_recv = FALSE;
						break;
					case JANUS_SDP_SENDONLY:
						/* A sendonly peer means recvonly for Janus */
						stream->audio_send = FALSE;
						stream->audio_recv = TRUE;
						break;
					case JANUS_SDP_RECVONLY:
						/* A recvonly peer means sendonly for Janus */
						stream->audio_send = TRUE;
						stream->audio_recv = FALSE;
						break;
					case JANUS_SDP_SENDRECV:
					case JANUS_SDP_DEFAULT:
					default:
						stream->audio_send = TRUE;
						stream->audio_recv = TRUE;
						break;
				}
				if(m->ptypes != NULL) {
					g_list_free(stream->audio_payload_types);
					stream->audio_payload_types = g_list_copy(m->ptypes);
				}
			} else {
				/* Audio rejected? */
				janus_flags_clear(&handle->webrtc_flags, JANUS_ICE_HANDLE_WEBRTC_HAS_AUDIO);
				JANUS_LOG(LOG_VERB, "[%"SCNu64"] Audio rejected by peer...\n", handle->handle_id);
			}
		} else if(m->type == JANUS_SDP_VIDEO) {
			if(handle->rtp_profile == NULL && m->proto != NULL)
				handle->rtp_profile = g_strdup(m->proto);
			if(m->port > 0) {
				video++;
				if(video > 1) {
					temp = temp->next;
					continue;
				}
				JANUS_LOG(LOG_VERB, "[%"SCNu64"] Parsing video candidates (stream=%d)...\n", handle->handle_id, stream->stream_id);
				if(!janus_flags_is_set(&handle->webrtc_flags, JANUS_ICE_HANDLE_WEBRTC_HAS_VIDEO)) {
					janus_flags_set(&handle->webrtc_flags, JANUS_ICE_HANDLE_WEBRTC_HAS_VIDEO);
					stream->video_ssrc = janus_random_uint32();	/* FIXME Should we look for conflicts? */
					stream->video_ssrc = janus_random_uint32();	/* FIXME Should we look for conflicts? */
					if(stream->video_rtcp_ctx[0] == NULL) {
						stream->video_rtcp_ctx[0] = g_malloc0(sizeof(rtcp_context));
						stream->video_rtcp_ctx[0]->tb = 90000;	/* May change later */
					}
				}
				switch(m->direction) {
					case JANUS_SDP_INACTIVE:
					case JANUS_SDP_INVALID:
						stream->video_send = FALSE;
						stream->video_recv = FALSE;
						break;
					case JANUS_SDP_SENDONLY:
						/* A sendonly peer means recvonly for Janus */
						stream->video_send = FALSE;
						stream->video_recv = TRUE;
						break;
					case JANUS_SDP_RECVONLY:
						/* A recvonly peer means sendonly for Janus */
						stream->video_send = TRUE;
						stream->video_recv = FALSE;
						break;
					case JANUS_SDP_SENDRECV:
					case JANUS_SDP_DEFAULT:
					default:
						stream->video_send = TRUE;
						stream->video_recv = TRUE;
						break;
				}
				if(m->ptypes != NULL) {
					g_list_free(stream->video_payload_types);
					stream->video_payload_types = g_list_copy(m->ptypes);
				}
			} else {
				/* Video rejected? */
				JANUS_LOG(LOG_VERB, "[%"SCNu64"] Video rejected by peer...\n", handle->handle_id);
				janus_flags_clear(&handle->webrtc_flags, JANUS_ICE_HANDLE_WEBRTC_HAS_VIDEO);
			}
#ifdef HAVE_SCTP
		} else if(m->type == JANUS_SDP_APPLICATION) {
			/* Is this SCTP for DataChannels? */
			if(!strcasecmp(m->proto, "DTLS/SCTP")) {
				if(m->port > 0) {
					/* Yep */
					data++;
					if(data > 1) {
						temp = temp->next;
						continue;
					}
					JANUS_LOG(LOG_VERB, "[%"SCNu64"] Parsing SCTP candidates (stream=%d)...\n", handle->handle_id, stream->stream_id);
					if(!janus_flags_is_set(&handle->webrtc_flags, JANUS_ICE_HANDLE_WEBRTC_DATA_CHANNELS)) {
						janus_flags_set(&handle->webrtc_flags, JANUS_ICE_HANDLE_WEBRTC_DATA_CHANNELS);
					}
				}
			} else {
				/* Data channels rejected? */
				JANUS_LOG(LOG_VERB, "[%"SCNu64"] Data channels rejected by peer...\n", handle->handle_id);
				janus_flags_clear(&handle->webrtc_flags, JANUS_ICE_HANDLE_WEBRTC_DATA_CHANNELS);
			}
#endif
		} else {
			JANUS_LOG(LOG_WARN, "[%"SCNu64"] Skipping disabled/unsupported media line...\n", handle->handle_id);
		}
		if(stream == NULL) {
			temp = temp->next;
			continue;
		}
		/* Look for mid, ICE credentials and fingerprint first: check media attributes */
		GList *tempA = m->attributes;
		while(tempA) {
			janus_sdp_attribute *a = (janus_sdp_attribute *)tempA->data;
			if(a->name) {
				if(!strcasecmp(a->name, "mid")) {
					/* Found mid attribute */
					if(m->type == JANUS_SDP_AUDIO && m->port > 0) {
						JANUS_LOG(LOG_VERB, "[%"SCNu64"] Audio mid: %s\n", handle->handle_id, a->value);
						if(handle->audio_mid == NULL)
							handle->audio_mid = g_strdup(a->value);
						if(handle->stream_mid == NULL)
							handle->stream_mid = handle->audio_mid;
					} else if(m->type == JANUS_SDP_VIDEO && m->port > 0) {
						JANUS_LOG(LOG_VERB, "[%"SCNu64"] Video mid: %s\n", handle->handle_id, a->value);
						if(handle->video_mid == NULL)
							handle->video_mid = g_strdup(a->value);
						if(handle->stream_mid == NULL)
							handle->stream_mid = handle->video_mid;
#ifdef HAVE_SCTP
					} else if(m->type == JANUS_SDP_APPLICATION) {
						JANUS_LOG(LOG_VERB, "[%"SCNu64"] Data Channel mid: %s\n", handle->handle_id, a->value);
						if(handle->data_mid == NULL)
							handle->data_mid = g_strdup(a->value);
						if(handle->stream_mid == NULL)
							handle->stream_mid = handle->data_mid;
#endif
					}
				} else if(!strcasecmp(a->name, "fingerprint")) {
					JANUS_LOG(LOG_VERB, "[%"SCNu64"] Fingerprint (local) : %s\n", handle->handle_id, a->value);
					if(strcasestr(a->value, "sha-256 ") == a->value) {
						g_free(rhashing);	/* FIXME We're overwriting the global one, if any */
						rhashing = g_strdup("sha-256");
						g_free(rfingerprint);	/* FIXME We're overwriting the global one, if any */
						rfingerprint = g_strdup(a->value + strlen("sha-256 "));
					} else if(strcasestr(a->value, "sha-1 ") == a->value) {
						JANUS_LOG(LOG_WARN, "[%"SCNu64"]  Hashing algorithm not the one we expected (sha-1 instead of sha-256), but that's ok\n", handle->handle_id);
						g_free(rhashing);	/* FIXME We're overwriting the global one, if any */
						rhashing = g_strdup("sha-1");
						g_free(rfingerprint);	/* FIXME We're overwriting the global one, if any */
						rfingerprint = g_strdup(a->value + strlen("sha-1 "));
					} else {
						/* FIXME We should handle this somehow anyway... OpenSSL supports them all */
						JANUS_LOG(LOG_WARN, "[%"SCNu64"]  Hashing algorithm not the one we expected (sha-256), *NOT* cool\n", handle->handle_id);
					}
				} else if(!strcasecmp(a->name, "setup")) {
					JANUS_LOG(LOG_VERB, "[%"SCNu64"] DTLS setup (local):  %s\n", handle->handle_id, a->value);
					if(!update) {
						if(!strcasecmp(a->value, "actpass") || !strcasecmp(a->value, "passive")) {
							JANUS_LOG(LOG_VERB, "[%"SCNu64"] Setting connect state (DTLS client)\n", handle->handle_id);
							stream->dtls_role = JANUS_DTLS_ROLE_CLIENT;
						} else if(!strcasecmp(a->value, "active")) {
							JANUS_LOG(LOG_VERB, "[%"SCNu64"] Setting accept state (DTLS server)\n", handle->handle_id);
							stream->dtls_role = JANUS_DTLS_ROLE_SERVER;
						}
						if(stream->component && stream->component->dtls)
							stream->component->dtls->dtls_role = stream->dtls_role;
					}
					/* TODO Handle holdconn... */
				} else if(!strcasecmp(a->name, "ice-ufrag")) {
					JANUS_LOG(LOG_VERB, "[%"SCNu64"] ICE ufrag (local):   %s\n", handle->handle_id, a->value);
					g_free(ruser);	/* FIXME We're overwriting the global one, if any */
					ruser = g_strdup(a->value);
				} else if(!strcasecmp(a->name, "ice-pwd")) {
					JANUS_LOG(LOG_VERB, "[%"SCNu64"] ICE pwd (local):     %s\n", handle->handle_id, a->value);
					g_free(rpass);	/* FIXME We're overwriting the global one, if any */
					rpass = g_strdup(a->value);
				}
			}
			tempA = tempA->next;
		}
		if(mlines == 1) {
			if(!ruser || !rpass || !rfingerprint || !rhashing) {
				/* Missing mandatory information, failure... */
				if(ruser)
					g_free(ruser);
				ruser = NULL;
				if(rpass)
					g_free(rpass);
				rpass = NULL;
				if(rhashing)
					g_free(rhashing);
				rhashing = NULL;
				if(rfingerprint)
					g_free(rfingerprint);
				rfingerprint = NULL;
				return -2;
			}
			/* If this is a renegotiation, check if this is an ICE restart */
			if((ruser && stream->ruser && strcmp(ruser, stream->ruser)) ||
					(rpass && stream->rpass && strcmp(rpass, stream->rpass))) {
				JANUS_LOG(LOG_WARN, "[%"SCNu64"] ICE restart detected\n", handle->handle_id);
				janus_flags_clear(&handle->webrtc_flags, JANUS_ICE_HANDLE_WEBRTC_ALL_TRICKLES);
				janus_flags_set(&handle->webrtc_flags, JANUS_ICE_HANDLE_WEBRTC_ICE_RESTART);
			}
			/* Store fingerprint and hashing */
			g_free(stream->remote_hashing);
			stream->remote_hashing = g_strdup(rhashing);
			g_free(stream->remote_fingerprint);
			stream->remote_fingerprint = g_strdup(rfingerprint);
			/* Store the ICE username and password for this stream */
			g_free(stream->ruser);
			stream->ruser = g_strdup(ruser);
			g_free(stream->rpass);
			stream->rpass = g_strdup(rpass);
		}
		/* Is simulcasting enabled, using rid? (we need to check this before parsing SSRCs) */
		tempA = m->attributes;
		while(tempA) {
			janus_sdp_attribute *a = (janus_sdp_attribute *)tempA->data;
			if(a->name && !strcasecmp(a->name, "rid")) {
				/* This attribute is used by Firefox for simulcasting */
				char rid[16];
				if(sscanf(a->value, "%15s send", rid) != 1) {
					JANUS_LOG(LOG_ERR, "[%"SCNu64"] Failed to parse rid attribute...\n", handle->handle_id);
				} else {
					JANUS_LOG(LOG_VERB, "[%"SCNu64"] Parsed rid: %s\n", handle->handle_id, rid);
					if(stream->rid[0] == NULL) {
						stream->rid[0] = g_strdup(rid);
					} else if(stream->rid[1] == NULL) {
						stream->rid[1] = g_strdup(rid);
					} else if(stream->rid[2] == NULL) {
						stream->rid[2] = g_strdup(rid);
					} else {
						JANUS_LOG(LOG_WARN, "[%"SCNu64"] Too many RTP Stream IDs, ignoring '%s'...\n", handle->handle_id, rid);
					}
				}
			}
			tempA = tempA->next;
		}
		/* Let's start figuring out the SSRCs, and any grouping that may be there */
		stream->audio_ssrc_peer_new = 0;
		stream->video_ssrc_peer_new[0] = 0;
		stream->video_ssrc_peer_new[1] = 0;
		stream->video_ssrc_peer_new[2] = 0;
		stream->video_ssrc_peer_rtx_new[0] = 0;
		stream->video_ssrc_peer_rtx_new[1] = 0;
		stream->video_ssrc_peer_rtx_new[2] = 0;
		/* Any SSRC SIM group? */
		tempA = m->attributes;
		while(tempA) {
			janus_sdp_attribute *a = (janus_sdp_attribute *)tempA->data;
			if(a->name && a->value) {
				if(!strcasecmp(a->name, "ssrc-group") && strstr(a->value, "SIM")) {
					int res = janus_sdp_parse_ssrc_group(stream, (const char *)a->value, m->type == JANUS_SDP_VIDEO);
					if(res != 0) {
						JANUS_LOG(LOG_ERR, "[%"SCNu64"] Failed to parse SSRC SIM group attribute... (%d)\n", handle->handle_id, res);
					}
				}
			}
			tempA = tempA->next;
		}
		/* Any SSRC FID group? */
		tempA = m->attributes;
		while(tempA) {
			janus_sdp_attribute *a = (janus_sdp_attribute *)tempA->data;
			if(a->name && a->value) {
				if(!strcasecmp(a->name, "ssrc-group") && strstr(a->value, "FID")) {
					int res = janus_sdp_parse_ssrc_group(stream, (const char *)a->value, m->type == JANUS_SDP_VIDEO);
					if(res != 0) {
						JANUS_LOG(LOG_ERR, "[%"SCNu64"] Failed to parse SSRC FID group attribute... (%d)\n", handle->handle_id, res);
					}
				}
			}
			tempA = tempA->next;
		}
		/* Any SSRC in general? */
		tempA = m->attributes;
		while(tempA) {
			janus_sdp_attribute *a = (janus_sdp_attribute *)tempA->data;
			if(a->name && a->value) {
				if(!strcasecmp(a->name, "ssrc")) {
					int res = janus_sdp_parse_ssrc(stream, (const char *)a->value, m->type == JANUS_SDP_VIDEO);
					if(res != 0) {
						JANUS_LOG(LOG_ERR, "[%"SCNu64"] Failed to parse SSRC attribute... (%d)\n", handle->handle_id, res);
					}
				}
			}
			tempA = tempA->next;
		}
		/* Now look for candidates and other info */
		tempA = m->attributes;
		while(tempA) {
			janus_sdp_attribute *a = (janus_sdp_attribute *)tempA->data;
			if(a->name) {
				if(!strcasecmp(a->name, "candidate")) {
					if(m->type == JANUS_SDP_AUDIO && mlines > 1) {
						JANUS_LOG(LOG_VERB, "[%"SCNu64"] This is an audio candidate but we're bundling on another stream, ignoring...\n", handle->handle_id);
					} else if(m->type == JANUS_SDP_VIDEO && mlines > 1) {
						JANUS_LOG(LOG_VERB, "[%"SCNu64"] This is a video candidate but we're bundling on another stream, ignoring...\n", handle->handle_id);
#ifdef HAVE_SCTP
					} else if(m->type == JANUS_SDP_APPLICATION && mlines > 1) {
						JANUS_LOG(LOG_VERB, "[%"SCNu64"] This is a SCTP candidate but we're bundling on another stream, ignoring...\n", handle->handle_id);
#endif
					} else {
						int res = janus_sdp_parse_candidate(stream, (const char *)a->value, 0);
						if(res != 0) {
							JANUS_LOG(LOG_ERR, "[%"SCNu64"] Failed to parse candidate... (%d)\n", handle->handle_id, res);
						}
					}
				} else if(!strcasecmp(a->name, "rtcp-fb")) {
					if(a->value && strstr(a->value, "nack") && stream->component) {
						if(m->type == JANUS_SDP_AUDIO) {
							/* Enable NACKs for audio */
							stream->component->do_audio_nacks = TRUE;
						} else if(m->type == JANUS_SDP_VIDEO) {
							/* Enable NACKs for video */
							stream->component->do_video_nacks = TRUE;
						}
					}
				} else if(!strcasecmp(a->name, "fmtp")) {
					if(a->value && strstr(a->value, "apt=")) {
						/* RFC4588 rtx payload type mapping */
						int ptype = -1, rtx_ptype = -1;
						if(sscanf(a->value, "%d apt=%d", &rtx_ptype, &ptype) != 2) {
							JANUS_LOG(LOG_ERR, "[%"SCNu64"] Failed to parse fmtp/apt attribute...\n", handle->handle_id);
						} else {
							if(janus_is_rfc4588_enabled()) {
								rtx = TRUE;
								janus_flags_set(&handle->webrtc_flags, JANUS_ICE_HANDLE_WEBRTC_RFC4588_RTX);
								if(stream->rtx_payload_types == NULL)
									stream->rtx_payload_types = g_hash_table_new(NULL, NULL);
								g_hash_table_insert(stream->rtx_payload_types, GINT_TO_POINTER(ptype), GINT_TO_POINTER(rtx_ptype));
							}
						}
					}
				}
#ifdef HAVE_SCTP
				else if(!strcasecmp(a->name, "sctpmap")) {
					/* TODO Parse sctpmap line to get the UDP-port value and the number of channels */
					JANUS_LOG(LOG_VERB, "Got a sctpmap attribute: %s\n", a->value);
				}
#endif
			}
			tempA = tempA->next;
		}
		/* Any change in SSRCs we should be aware of? */
		if(m->type == JANUS_SDP_AUDIO) {
			if(stream->audio_ssrc_peer_new > 0) {
				if(stream->audio_ssrc_peer > 0 && stream->audio_ssrc_peer != stream->audio_ssrc_peer_new) {
					JANUS_LOG(LOG_INFO, "[%"SCNu64"] Audio SSRC changed: %"SCNu32" --> %"SCNu32"\n",
						handle->handle_id, stream->audio_ssrc_peer, stream->audio_ssrc_peer_new);
					/* FIXME Reset the RTCP context */
					janus_ice_component *component = stream->component;
					janus_mutex_lock(&component->mutex);
					if(stream->audio_rtcp_ctx) {
						memset(stream->audio_rtcp_ctx, 0, sizeof(*stream->audio_rtcp_ctx));
						stream->audio_rtcp_ctx->tb = 48000;	/* May change later */
					}
					if(component->last_seqs_audio)
						janus_seq_list_free(&component->last_seqs_audio);
					janus_mutex_unlock(&component->mutex);
				}
				stream->audio_ssrc_peer = stream->audio_ssrc_peer_new;
				stream->audio_ssrc_peer_new = 0;
			}
		} else if(m->type == JANUS_SDP_VIDEO) {
			int vindex = 0;
			for(vindex=0; vindex<3; vindex++) {
				if(stream->video_ssrc_peer_new[vindex] > 0) {
					if(stream->video_ssrc_peer[vindex] > 0 && stream->video_ssrc_peer[vindex] != stream->video_ssrc_peer_new[vindex]) {
						JANUS_LOG(LOG_INFO, "[%"SCNu64"] Video SSRC (#%d) changed: %"SCNu32" --> %"SCNu32"\n",
							handle->handle_id, vindex, stream->video_ssrc_peer[vindex], stream->video_ssrc_peer_new[vindex]);
						/* FIXME Reset the RTCP context */
						janus_ice_component *component = stream->component;
						janus_mutex_lock(&component->mutex);
						if(stream->video_rtcp_ctx[vindex]) {
							memset(stream->video_rtcp_ctx[vindex], 0, sizeof(*stream->video_rtcp_ctx[vindex]));
							stream->video_rtcp_ctx[vindex]->tb = 90000;
						}
						if(component->last_seqs_video[vindex])
							janus_seq_list_free(&component->last_seqs_video[vindex]);
						janus_mutex_unlock(&component->mutex);
					}
					stream->video_ssrc_peer[vindex] = stream->video_ssrc_peer_new[vindex];
					stream->video_ssrc_peer_new[vindex] = 0;
				}
				/* Do the same with the related rtx SSRC, if any */
				if(stream->video_ssrc_peer_rtx_new[vindex] > 0) {
					if(stream->video_ssrc_peer_rtx[vindex] > 0 && stream->video_ssrc_peer_rtx[vindex] != stream->video_ssrc_peer_rtx_new[vindex]) {
						JANUS_LOG(LOG_INFO, "[%"SCNu64"] Video SSRC (#%d rtx) changed: %"SCNu32" --> %"SCNu32"\n",
							handle->handle_id, vindex, stream->video_ssrc_peer_rtx[vindex], stream->video_ssrc_peer_rtx_new[vindex]);
					}
					stream->video_ssrc_peer_rtx[vindex] = stream->video_ssrc_peer_rtx_new[vindex];
					stream->video_ssrc_peer_rtx_new[vindex] = 0;
					if(stream->video_ssrc_rtx == 0)
						stream->video_ssrc_rtx = janus_random_uint32();	/* FIXME Should we look for conflicts? */
				}
			}
			if(stream->video_ssrc_peer[1] && stream->video_rtcp_ctx[1] == NULL) {
				stream->video_rtcp_ctx[1] = g_malloc0(sizeof(rtcp_context));
				stream->video_rtcp_ctx[1]->tb = 90000;
			}
			if(stream->video_ssrc_peer[2] && stream->video_rtcp_ctx[2] == NULL) {
				stream->video_rtcp_ctx[2] = g_malloc0(sizeof(rtcp_context));
				stream->video_rtcp_ctx[2]->tb = 90000;
			}
		}
		temp = temp->next;
	}
<<<<<<< HEAD
	g_free(ruser);
	ruser = NULL;
	g_free(rpass);
	rpass = NULL;
	g_free(rhashing);
	rhashing = NULL;
	g_free(rfingerprint);
	rfingerprint = NULL;
=======
	/* Disable RFC4588 if the peer didn't negotiate it */
	if(!rtx) {
		janus_flags_clear(&handle->webrtc_flags, JANUS_ICE_HANDLE_WEBRTC_RFC4588_RTX);
		stream->video_ssrc_rtx = 0;
	}
	/* Cleanup */
	g_free(ruser);
	g_free(rpass);
	g_free(rhashing);
	g_free(rfingerprint);

>>>>>>> 95d0ba3e
	return 0;	/* FIXME Handle errors better */
}

int janus_sdp_parse_candidate(void *ice_stream, const char *candidate, int trickle) {
	if(ice_stream == NULL || candidate == NULL)
		return -1;
	janus_ice_stream *stream = (janus_ice_stream *)ice_stream;
	janus_ice_handle *handle = stream->handle;
	if(handle == NULL)
		return -2;
	janus_ice_component *component = NULL;
	if(strstr(candidate, "end-of-candidates")) {
		/* FIXME Should we do something with this? */
		JANUS_LOG(LOG_VERB, "[%"SCNu64"] end-of-candidates received\n", handle->handle_id);
		return 0;
	}
	if(strstr(candidate, "candidate:") == candidate) {
		/* Skipping the 'candidate:' prefix Firefox puts in trickle candidates */
		candidate += strlen("candidate:");
	}
	char rfoundation[32], rtransport[4], rip[40], rtype[6], rrelip[40];
	guint32 rcomponent, rpriority, rport, rrelport;
	int res = sscanf(candidate, "%31s %30u %3s %30u %39s %30u typ %5s %*s %39s %*s %30u",
		rfoundation, &rcomponent, rtransport, &rpriority,
			rip, &rport, rtype, rrelip, &rrelport);
	if(res < 7) {
		/* Failed to parse this address, can it be IPv6? */
		if(!janus_ice_is_ipv6_enabled()) {
			JANUS_LOG(LOG_WARN, "[%"SCNu64"] Received IPv6 candidate, but IPv6 support is disabled...\n", handle->handle_id);
			return res;
		}
	}
	if(res >= 7) {
		/* Add remote candidate */
		component = stream->component;
		if(component == NULL || rcomponent > 1) {
			JANUS_LOG(LOG_VERB, "[%"SCNu64"]   -- Skipping component %d in stream %d (rtcp-muxing)\n", handle->handle_id, rcomponent, stream->stream_id);
		} else {
			//~ if(trickle) {
				//~ if(component->dtls != NULL) {
					//~ /* This component is already ready, ignore this further candidate */
					//~ JANUS_LOG(LOG_VERB, "[%"SCNu64"]   -- Ignoring this candidate, the component is already ready\n", handle->handle_id);
					//~ return 0;
				//~ }
			//~ }
			component->component_id = rcomponent;
			component->stream_id = stream->stream_id;
			NiceCandidate *c = NULL;
			if(!strcasecmp(rtype, "host")) {
				JANUS_LOG(LOG_VERB, "[%"SCNu64"]  Adding remote candidate component:%d stream:%d type:host %s:%d\n",
					handle->handle_id, rcomponent, stream->stream_id, rip, rport);
				/* Unless this is libnice >= 0.1.8, we only support UDP... */
				if(!strcasecmp(rtransport, "udp")) {
					c = nice_candidate_new(NICE_CANDIDATE_TYPE_HOST);
#ifdef HAVE_LIBNICE_TCP
				} else if(!strcasecmp(rtransport, "tcp") && janus_ice_is_ice_tcp_enabled()) {
					c = nice_candidate_new(NICE_CANDIDATE_TYPE_HOST);
#endif
				} else {
					JANUS_LOG(LOG_VERB, "[%"SCNu64"]    Skipping unsupported transport '%s' for media\n", handle->handle_id, rtransport);
				}
			} else if(!strcasecmp(rtype, "srflx")) {
				JANUS_LOG(LOG_VERB, "[%"SCNu64"]  Adding remote candidate component:%d stream:%d type:srflx %s:%d --> %s:%d \n",
					handle->handle_id, rcomponent, stream->stream_id,  rrelip, rrelport, rip, rport);
				/* Unless this is libnice >= 0.1.8, we only support UDP... */
				if(!strcasecmp(rtransport, "udp")) {
					c = nice_candidate_new(NICE_CANDIDATE_TYPE_SERVER_REFLEXIVE);
#ifdef HAVE_LIBNICE_TCP
				} else if(!strcasecmp(rtransport, "tcp") && janus_ice_is_ice_tcp_enabled()) {
					c = nice_candidate_new(NICE_CANDIDATE_TYPE_SERVER_REFLEXIVE);
#endif
				} else {
					JANUS_LOG(LOG_VERB, "[%"SCNu64"]    Skipping unsupported transport '%s' for media\n", handle->handle_id, rtransport);
				}
			} else if(!strcasecmp(rtype, "prflx")) {
				JANUS_LOG(LOG_VERB, "[%"SCNu64"]  Adding remote candidate component:%d stream:%d type:prflx %s:%d --> %s:%d\n",
					handle->handle_id, rcomponent, stream->stream_id, rrelip, rrelport, rip, rport);
				/* Unless this is libnice >= 0.1.8, we only support UDP... */
				if(!strcasecmp(rtransport, "udp")) {
					c = nice_candidate_new(NICE_CANDIDATE_TYPE_PEER_REFLEXIVE);
#ifdef HAVE_LIBNICE_TCP
				} else if(!strcasecmp(rtransport, "tcp") && janus_ice_is_ice_tcp_enabled()) {
					c = nice_candidate_new(NICE_CANDIDATE_TYPE_PEER_REFLEXIVE);
#endif
				} else {
					JANUS_LOG(LOG_VERB, "[%"SCNu64"]    Skipping unsupported transport '%s' for media\n", handle->handle_id, rtransport);
				}
			} else if(!strcasecmp(rtype, "relay")) {
				JANUS_LOG(LOG_VERB, "[%"SCNu64"]  Adding remote candidate component:%d stream:%d type:relay %s:%d --> %s:%d\n",
					handle->handle_id, rcomponent, stream->stream_id, rrelip, rrelport, rip, rport);
				/* We only support UDP/TCP/TLS... */
				if(strcasecmp(rtransport, "udp") && strcasecmp(rtransport, "tcp") && strcasecmp(rtransport, "tls")) {
					JANUS_LOG(LOG_VERB, "[%"SCNu64"]    Skipping unsupported transport '%s' for media\n", handle->handle_id, rtransport);
				} else {
					c = nice_candidate_new(NICE_CANDIDATE_TYPE_RELAYED);
				}
			} else {
				/* FIXME What now? */
				JANUS_LOG(LOG_ERR, "[%"SCNu64"]  Unknown remote candidate type:%s for component:%d stream:%d!\n",
					handle->handle_id, rtype, rcomponent, stream->stream_id);
			}
			if(c != NULL) {
				c->component_id = rcomponent;
				c->stream_id = stream->stream_id;
#ifndef HAVE_LIBNICE_TCP
				c->transport = NICE_CANDIDATE_TRANSPORT_UDP;
#else
				if(!strcasecmp(rtransport, "udp")) {
					JANUS_LOG(LOG_VERB, "[%"SCNu64"]  Transport: UDP\n", handle->handle_id);
					c->transport = NICE_CANDIDATE_TRANSPORT_UDP;
				} else {
					/* Check the type (https://tools.ietf.org/html/rfc6544#section-4.5) */
					const char *type = NULL;
					int ctype = 0;
					if(strstr(candidate, "tcptype active")) {
						type = "active";
						ctype = NICE_CANDIDATE_TRANSPORT_TCP_ACTIVE;
					} else if(strstr(candidate, "tcptype passive")) {
						type = "passive";
						ctype = NICE_CANDIDATE_TRANSPORT_TCP_PASSIVE;
					} else if(strstr(candidate, "tcptype so")) {
						type = "so";
						ctype = NICE_CANDIDATE_TRANSPORT_TCP_SO;
					} else {
						/* TODO: We should actually stop here... */
						JANUS_LOG(LOG_ERR, "[%"SCNu64"] Missing tcptype info for the TCP candidate!\n", handle->handle_id);
					}
					JANUS_LOG(LOG_VERB, "[%"SCNu64"]  Transport: TCP (%s)\n", handle->handle_id, type);
					c->transport = ctype;
				}
#endif
				strncpy(c->foundation, rfoundation, NICE_CANDIDATE_MAX_FOUNDATION);
				c->priority = rpriority;
				nice_address_set_from_string(&c->addr, rip);
				nice_address_set_port(&c->addr, rport);
				c->username = g_strdup(stream->ruser);
				c->password = g_strdup(stream->rpass);
				if(c->type == NICE_CANDIDATE_TYPE_SERVER_REFLEXIVE || c->type == NICE_CANDIDATE_TYPE_PEER_REFLEXIVE) {
					nice_address_set_from_string(&c->base_addr, rrelip);
					nice_address_set_port(&c->base_addr, rrelport);
				} else if(c->type == NICE_CANDIDATE_TYPE_RELAYED) {
					/* FIXME Do we really need the base address for TURN? */
					nice_address_set_from_string(&c->base_addr, rrelip);
					nice_address_set_port(&c->base_addr, rrelport);
				}
				component->candidates = g_slist_append(component->candidates, c);
				JANUS_LOG(LOG_HUGE, "[%"SCNu64"]    Candidate added to the list! (%u elements for %d/%d)\n", handle->handle_id,
					g_slist_length(component->candidates), stream->stream_id, component->component_id);
				/* Save for the summary, in case we need it */
				component->remote_candidates = g_slist_append(component->remote_candidates, g_strdup(candidate));
				/* Notify event handlers */
				if(janus_events_is_enabled()) {
					janus_session *session = (janus_session *)handle->session;
					json_t *info = json_object();
					json_object_set_new(info, "remote-candidate", json_string(candidate));
					json_object_set_new(info, "stream_id", json_integer(stream->stream_id));
					json_object_set_new(info, "component_id", json_integer(component->component_id));
					janus_events_notify_handlers(JANUS_EVENT_TYPE_WEBRTC, session->session_id, handle->handle_id, handle->opaque_id, info);
				}
				/* See if we need to process this */
				if(trickle) {
					if(janus_flags_is_set(&handle->webrtc_flags, JANUS_ICE_HANDLE_WEBRTC_START)) {
						/* This is a trickle candidate and ICE has started, we should process it right away */
						if(!component->process_started) {
							/* Actually, ICE has JUST started for this component, take care of the candidates we've added so far */
							JANUS_LOG(LOG_VERB, "[%"SCNu64"] ICE already started for this component, setting candidates we have up to now\n", handle->handle_id);
							janus_ice_setup_remote_candidates(handle, component->stream_id, component->component_id);
						} else {
							GSList *candidates = NULL;
							candidates = g_slist_append(candidates, c);
							if(nice_agent_set_remote_candidates(handle->agent, stream->stream_id, component->component_id, candidates) < 1) {
								JANUS_LOG(LOG_ERR, "[%"SCNu64"] Failed to add trickle candidate :-(\n", handle->handle_id);
							} else {
								JANUS_LOG(LOG_HUGE, "[%"SCNu64"] Trickle candidate added!\n", handle->handle_id);
							}
							g_slist_free(candidates);
						}
					} else {
						/* ICE hasn't started yet: to make sure we're not stuck, also check if we stopped processing the SDP */
						if(!janus_flags_is_set(&handle->webrtc_flags, JANUS_ICE_HANDLE_WEBRTC_PROCESSING_OFFER)) {
							janus_flags_set(&handle->webrtc_flags, JANUS_ICE_HANDLE_WEBRTC_START);
							/* This is a trickle candidate and ICE has started, we should process it right away */
							if(!component->process_started) {
								/* Actually, ICE has JUST started for this component, take care of the candidates we've added so far */
								JANUS_LOG(LOG_VERB, "[%"SCNu64"] SDP processed but ICE not started yet for this component, setting candidates we have up to now\n", handle->handle_id);
								janus_ice_setup_remote_candidates(handle, component->stream_id, component->component_id);
							} else {
								GSList *candidates = NULL;
								candidates = g_slist_append(candidates, c);
								if(nice_agent_set_remote_candidates(handle->agent, stream->stream_id, component->component_id, candidates) < 1) {
									JANUS_LOG(LOG_ERR, "[%"SCNu64"] Failed to add trickle candidate :-(\n", handle->handle_id);
								} else {
									JANUS_LOG(LOG_HUGE, "[%"SCNu64"] Trickle candidate added!\n", handle->handle_id);
								}
								g_slist_free(candidates);
							}
						} else {
							/* Still processing the offer/answer: queue the trickle candidate for now, we'll process it later */
							JANUS_LOG(LOG_VERB, "[%"SCNu64"] Queueing trickle candidate, status is not START yet\n", handle->handle_id);
						}
					}
				}
			}
		}
	} else {
		JANUS_LOG(LOG_ERR, "[%"SCNu64"] Failed to parse candidate (res=%d)...\n", handle->handle_id, res);
		return res;
	}
	return 0;
}

int janus_sdp_parse_ssrc_group(void *ice_stream, const char *group_attr, int video) {
	if(ice_stream == NULL || group_attr == NULL)
		return -1;
	janus_ice_stream *stream = (janus_ice_stream *)ice_stream;
	janus_ice_handle *handle = stream->handle;
	if(handle == NULL)
		return -2;
	if(!video)
		return -3;
	gboolean fid = strstr(group_attr, "FID") != NULL;
	gboolean sim = strstr(group_attr, "SIM") != NULL;
	guint64 ssrc = 0;
	guint32 first_ssrc = 0;
	gchar **list = g_strsplit(group_attr, " ", -1);
	gchar *index = list[0];
	if(index != NULL) {
		int i=0;
		while(index != NULL) {
			if(i > 0 && strlen(index) > 0) {
				ssrc = g_ascii_strtoull(index, NULL, 0);
				switch(i) {
					case 1:
						first_ssrc = ssrc;
						if(stream->video_ssrc_peer_new[0] == ssrc || stream->video_ssrc_peer_new[1] == ssrc
								|| stream->video_ssrc_peer_new[2] == ssrc) {
							JANUS_LOG(LOG_HUGE, "[%"SCNu64"] Already parsed this SSRC: %"SCNu64" (%s group)\n",
								handle->handle_id, ssrc, (fid ? "FID" : (sim ? "SIM" : "??")));
						} else {
							if(stream->video_ssrc_peer_new[0] == 0) {
								stream->video_ssrc_peer_new[0] = ssrc;
								JANUS_LOG(LOG_VERB, "[%"SCNu64"] Peer video SSRC: %"SCNu32"\n", handle->handle_id, stream->video_ssrc_peer_new[0]);
							} else {
								/* We already have a video SSRC: check if RID is involved, and we'll keep track of this for simulcasting */
								if(stream->rid[0]) {
									if(stream->video_ssrc_peer_new[1] == 0) {
										stream->video_ssrc_peer_new[1] = ssrc;
										JANUS_LOG(LOG_VERB, "[%"SCNu64"] Peer video SSRC (sim-1): %"SCNu32"\n", handle->handle_id, stream->video_ssrc_peer_new[1]);
									} else if(stream->video_ssrc_peer_new[2] == 0) {
										stream->video_ssrc_peer_new[2] = ssrc;
										JANUS_LOG(LOG_VERB, "[%"SCNu64"] Peer video SSRC (sim-2): %"SCNu32"\n", handle->handle_id, stream->video_ssrc_peer_new[2]);
									} else {
										JANUS_LOG(LOG_WARN, "[%"SCNu64"] Don't know what to do with video SSRC: %"SCNu64"\n", handle->handle_id, ssrc);
									}
								}
							}
						}
						break;
					case 2:
						if(fid) {
							if(stream->video_ssrc_peer_new[0] == first_ssrc && stream->video_ssrc_peer_rtx_new[0] == 0) {
								stream->video_ssrc_peer_rtx_new[0] = ssrc;
								JANUS_LOG(LOG_VERB, "[%"SCNu64"] Peer video SSRC (rtx): %"SCNu32"\n", handle->handle_id, stream->video_ssrc_peer_rtx_new[0]);
							} else if(stream->video_ssrc_peer_new[1] == first_ssrc && stream->video_ssrc_peer_rtx_new[1] == 0) {
								stream->video_ssrc_peer_rtx_new[1] = ssrc;
								JANUS_LOG(LOG_VERB, "[%"SCNu64"] Peer video SSRC (sim-1 rtx): %"SCNu32"\n", handle->handle_id, stream->video_ssrc_peer_rtx_new[1]);
							} else if(stream->video_ssrc_peer_new[2] == first_ssrc && stream->video_ssrc_peer_rtx_new[2] == 0) {
								stream->video_ssrc_peer_rtx_new[2] = ssrc;
								JANUS_LOG(LOG_VERB, "[%"SCNu64"] Peer video SSRC (sim-2 rtx): %"SCNu32"\n", handle->handle_id, stream->video_ssrc_peer_rtx_new[2]);
							} else {
								JANUS_LOG(LOG_WARN, "[%"SCNu64"] Don't know what to do with rtx SSRC: %"SCNu64"\n", handle->handle_id, ssrc);
							}
						} else if(sim) {
							stream->video_ssrc_peer_new[1] = ssrc;
							JANUS_LOG(LOG_VERB, "[%"SCNu64"] Peer video SSRC (sim-1): %"SCNu32"\n", handle->handle_id, stream->video_ssrc_peer_new[1]);
						} else {
							JANUS_LOG(LOG_WARN, "[%"SCNu64"] Don't know what to do with SSRC: %"SCNu64"\n", handle->handle_id, ssrc);
						}
						break;
					case 3:
						if(fid) {
							JANUS_LOG(LOG_WARN, "[%"SCNu64"] Found one too many retransmission SSRC (rtx): %"SCNu64"\n", handle->handle_id, ssrc);
						} else if(sim) {
							stream->video_ssrc_peer_new[2] = ssrc;
							JANUS_LOG(LOG_VERB, "[%"SCNu64"] Peer video SSRC (sim-2): %"SCNu32"\n", handle->handle_id, stream->video_ssrc_peer_new[2]);
						} else {
							JANUS_LOG(LOG_WARN, "[%"SCNu64"] Don't know what to do with SSRC: %"SCNu64"\n", handle->handle_id, ssrc);
						}
						break;
					default:
						JANUS_LOG(LOG_WARN, "[%"SCNu64"] Don't know what to do with video SSRC: %"SCNu64"\n", handle->handle_id, ssrc);
						break;
				}
			}
			i++;
			index = list[i];
		}
	}
	g_clear_pointer(&list, g_strfreev);
	return 0;
}

int janus_sdp_parse_ssrc(void *ice_stream, const char *ssrc_attr, int video) {
	if(ice_stream == NULL || ssrc_attr == NULL)
		return -1;
	janus_ice_stream *stream = (janus_ice_stream *)ice_stream;
	janus_ice_handle *handle = stream->handle;
	if(handle == NULL)
		return -2;
	guint64 ssrc = g_ascii_strtoull(ssrc_attr, NULL, 0);
	if(ssrc == 0 || ssrc > G_MAXUINT32)
		return -3;
	if(video) {
		if(stream->video_ssrc_peer_new[0] == ssrc || stream->video_ssrc_peer_new[1] == ssrc
				|| stream->video_ssrc_peer_new[2] == ssrc) {
			JANUS_LOG(LOG_HUGE, "[%"SCNu64"] Already parsed this SSRC: %"SCNu64"\n", handle->handle_id, ssrc);
			return 0;
		}
		if(stream->video_ssrc_peer_new[0] == 0) {
			stream->video_ssrc_peer_new[0] = ssrc;
			JANUS_LOG(LOG_VERB, "[%"SCNu64"] Peer video SSRC: %"SCNu32"\n", handle->handle_id, stream->video_ssrc_peer_new[0]);
		} else {
			/* We already have a video SSRC: check if RID is involved, and we'll keep track of this for simulcasting */
			if(stream->rid[0]) {
				if(stream->video_ssrc_peer_new[1] == 0) {
					stream->video_ssrc_peer_new[1] = ssrc;
					JANUS_LOG(LOG_VERB, "[%"SCNu64"] Peer video SSRC (sim-1): %"SCNu32"\n", handle->handle_id, stream->video_ssrc_peer_new[1]);
				} else if(stream->video_ssrc_peer_new[2] == 0) {
					stream->video_ssrc_peer_new[2] = ssrc;
					JANUS_LOG(LOG_VERB, "[%"SCNu64"] Peer video SSRC (sim-2): %"SCNu32"\n", handle->handle_id, stream->video_ssrc_peer_new[2]);
				} else {
					JANUS_LOG(LOG_WARN, "[%"SCNu64"] Don't know what to do with video SSRC: %"SCNu64"\n", handle->handle_id, ssrc);
				}
			}
		}
	} else {
		if(stream->audio_ssrc_peer_new == 0) {
			stream->audio_ssrc_peer_new = ssrc;
			JANUS_LOG(LOG_VERB, "[%"SCNu64"] Peer audio SSRC: %"SCNu32"\n", handle->handle_id, stream->audio_ssrc_peer_new);
		}
	}
	return 0;
}

int janus_sdp_anonymize(janus_sdp *anon) {
	if(anon == NULL)
		return -1;
	int audio = 0, video = 0, data = 0;
		/* o= */
	if(anon->o_addr != NULL) {
		g_free(anon->o_addr);
		anon->o_ipv4 = TRUE;
		anon->o_addr = g_strdup("1.1.1.1");
	}
		/* a= */
	GList *temp = anon->attributes;
	while(temp) {
		janus_sdp_attribute *a = (janus_sdp_attribute *)temp->data;
		/* These are attributes we handle ourselves, the plugins don't need them */
		if(!strcasecmp(a->name, "ice-ufrag")
				|| !strcasecmp(a->name, "ice-pwd")
				|| !strcasecmp(a->name, "ice-options")
				|| !strcasecmp(a->name, "fingerprint")
				|| !strcasecmp(a->name, "group")
				|| !strcasecmp(a->name, "msid-semantic")
				|| !strcasecmp(a->name, "rtcp-rsize")) {
			anon->attributes = g_list_remove(anon->attributes, a);
			temp = anon->attributes;
			janus_sdp_attribute_destroy(a);
			continue;
		}
		temp = temp->next;
		continue;
	}
		/* m= */
	temp = anon->m_lines;
	while(temp) {
		janus_sdp_mline *m = (janus_sdp_mline *)temp->data;
		if(m->type == JANUS_SDP_AUDIO && m->port > 0) {
			audio++;
			m->port = audio == 1 ? 9 : 0;
		} else if(m->type == JANUS_SDP_VIDEO && m->port > 0) {
			video++;
			m->port = video == 1 ? 9 : 0;
		} else if(m->type == JANUS_SDP_APPLICATION && m->port > 0) {
			if(m->proto != NULL && !strcasecmp(m->proto, "DTLS/SCTP")) {
				data++;
				m->port = data == 1 ? 9 : 0;
			} else {
				m->port = 0;
			}
		} else {
			m->port = 0;
		}
			/* c= */
		if(m->c_addr != NULL) {
			g_free(m->c_addr);
			m->c_ipv4 = TRUE;
			m->c_addr = g_strdup("1.1.1.1");
		}
			/* a= */
		GList *tempA = m->attributes;
		while(tempA) {
			janus_sdp_attribute *a = (janus_sdp_attribute *)tempA->data;
			/* These are attributes we handle ourselves, the plugins don't need them */
			if(!strcasecmp(a->name, "ice-ufrag")
					|| !strcasecmp(a->name, "ice-pwd")
					|| !strcasecmp(a->name, "ice-options")
					|| !strcasecmp(a->name, "crypto")
					|| !strcasecmp(a->name, "fingerprint")
					|| !strcasecmp(a->name, "setup")
					|| !strcasecmp(a->name, "connection")
					|| !strcasecmp(a->name, "group")
					|| !strcasecmp(a->name, "mid")
					|| !strcasecmp(a->name, "msid")
					|| !strcasecmp(a->name, "msid-semantic")
					|| !strcasecmp(a->name, "rid")
					|| !strcasecmp(a->name, "rtcp")
					|| !strcasecmp(a->name, "rtcp-mux")
					|| !strcasecmp(a->name, "rtcp-rsize")
					|| !strcasecmp(a->name, "candidate")
					|| !strcasecmp(a->name, "ssrc")
					|| !strcasecmp(a->name, "ssrc-group")
					|| !strcasecmp(a->name, "sctpmap")) {
				m->attributes = g_list_remove(m->attributes, a);
				tempA = m->attributes;
				janus_sdp_attribute_destroy(a);
				continue;
			}
			tempA = tempA->next;
		}
		/* Also remove attributes/formats we know we don't support (or don't want to support) now */
		tempA = m->attributes;
		GList *purged_ptypes = NULL;
		while(tempA) {
			janus_sdp_attribute *a = (janus_sdp_attribute *)tempA->data;
			if(a->value && (strstr(a->value, "red/90000") || strstr(a->value, "ulpfec/90000") || strstr(a->value, "rtx/90000"))) {
				int ptype = atoi(a->value);
				JANUS_LOG(LOG_VERB, "Will remove payload type %d (%s)\n", ptype, a->value);
				purged_ptypes = g_list_append(purged_ptypes, GINT_TO_POINTER(ptype));
			}
			tempA = tempA->next;
		}
		if(purged_ptypes) {
			tempA = purged_ptypes;
			while(tempA) {
				int ptype = GPOINTER_TO_INT(tempA->data);
				janus_sdp_remove_payload_type(anon, ptype);
				tempA = tempA->next;
			}
			g_list_free(purged_ptypes);
			purged_ptypes = NULL;
		}
		temp = temp->next;
	}

	JANUS_LOG(LOG_VERB, " -------------------------------------------\n");
	JANUS_LOG(LOG_VERB, "  >> Anonymized\n");
	JANUS_LOG(LOG_VERB, " -------------------------------------------\n");

	return 0;
}

char *janus_sdp_merge(void *ice_handle, janus_sdp *anon, gboolean offer) {
	if(ice_handle == NULL || anon == NULL)
		return NULL;
	janus_ice_handle *handle = (janus_ice_handle *)ice_handle;
	janus_ice_stream *stream = handle->stream;
	char *rtp_profile = handle->rtp_profile ? handle->rtp_profile : (char *)"UDP/TLS/RTP/SAVPF";
	gboolean ipv4 = !strstr(janus_get_public_ip(), ":");
	/* Origin o= */
	gint64 sessid = janus_get_real_time();
	if(anon->o_name == NULL)
		anon->o_name = g_strdup("-");
	if(anon->o_sessid == 0 || anon->o_version == 0) {
		anon->o_sessid = sessid;
		anon->o_version = 1;
	}
	anon->o_ipv4 = ipv4;
	g_free(anon->o_addr);
	anon->o_addr = g_strdup(janus_get_public_ip());
	/* Session name s= */
	if(anon->s_name == NULL)
		anon->s_name = g_strdup("Meetecho Janus");
	/* Chrome doesn't like global c= lines, remove it */
	g_free(anon->c_addr);
	anon->c_addr = NULL;
	/* bundle: add new global attribute */
	char buffer[2048], buffer_part[512];
	buffer[0] = '\0';
	buffer_part[0] = '\0';
	g_snprintf(buffer, sizeof(buffer), "BUNDLE");
	/* Iterate on available media */
	int audio = 0;
	int video = 0;
#ifdef HAVE_SCTP
	int data = 0;
#endif
	GList *temp = anon->m_lines;
	while(temp) {
		janus_sdp_mline *m = (janus_sdp_mline *)temp->data;
		if(m->type == JANUS_SDP_AUDIO && m->port > 0) {
			audio++;
			if(audio == 1) {
				g_snprintf(buffer_part, sizeof(buffer_part),
					" %s", handle->audio_mid ? handle->audio_mid : "audio");
				g_strlcat(buffer, buffer_part, JANUS_BUFSIZE);
			}
		} else if(m->type == JANUS_SDP_VIDEO && m->port > 0) {
			video++;
			if(video) {
				g_snprintf(buffer_part, sizeof(buffer_part),
					" %s", handle->video_mid ? handle->video_mid : "video");
				g_strlcat(buffer, buffer_part, JANUS_BUFSIZE);
			}
#ifdef HAVE_SCTP
		} else if(m->type == JANUS_SDP_APPLICATION && m->port > 0) {
			if(m->proto && !strcasecmp(m->proto, "DTLS/SCTP"))
				data++;
			if(data) {
				g_snprintf(buffer_part, sizeof(buffer_part),
					" %s", handle->data_mid ? handle->data_mid : "data");
				g_strlcat(buffer, buffer_part, JANUS_BUFSIZE);
			}
#endif
		}
		temp = temp->next;
	}
	/* Global attributes: start with group */
	GList *first = anon->attributes;
	janus_sdp_attribute *a = janus_sdp_attribute_create("group", "%s", buffer);
	anon->attributes = g_list_insert_before(anon->attributes, first, a);
	/* msid-semantic: add new global attribute */
	a = janus_sdp_attribute_create("msid-semantic", " WMS janus");
	anon->attributes = g_list_insert_before(anon->attributes, first, a);
	/* ICE Full or Lite? */
	if(janus_ice_is_ice_lite_enabled()) {
		/* Janus is acting in ICE Lite mode, advertize this */
		a = janus_sdp_attribute_create("ice-lite", NULL);
		anon->attributes = g_list_insert_before(anon->attributes, first, a);
	}
	/* Media lines now */
	audio = 0;
	video = 0;
#ifdef HAVE_SCTP
	data = 0;
#endif
	temp = anon->m_lines;
	while(temp) {
		janus_sdp_mline *m = (janus_sdp_mline *)temp->data;
		first = m->attributes;
		/* Overwrite RTP profile for audio and video */
		if(m->type == JANUS_SDP_AUDIO || m->type == JANUS_SDP_VIDEO) {
			g_free(m->proto);
			m->proto = g_strdup(rtp_profile);
		}
		/* Media connection c= */
		g_free(m->c_addr);
		m->c_ipv4 = ipv4;
		m->c_addr = g_strdup(janus_get_public_ip());
		/* Check if we need to refuse the media or not */
		if(m->type == JANUS_SDP_AUDIO) {
			audio++;
			/* Audio */
			if(audio > 1) {
				JANUS_LOG(LOG_WARN, "[%"SCNu64"] Skipping audio line (we have one already)\n", handle->handle_id);
				m->port = 0;
			}
			if(m->port == 0) {
				m->direction = JANUS_SDP_INACTIVE;
				stream->audio_ssrc = 0;
			}
			if(audio == 1) {
				switch(m->direction) {
					case JANUS_SDP_INACTIVE:
						stream->audio_send = FALSE;
						stream->audio_recv = FALSE;
						break;
					case JANUS_SDP_SENDONLY:
						stream->audio_send = TRUE;
						stream->audio_recv = FALSE;
						break;
					case JANUS_SDP_RECVONLY:
						stream->audio_send = FALSE;
						stream->audio_recv = TRUE;
						break;
					case JANUS_SDP_SENDRECV:
					case JANUS_SDP_DEFAULT:
					default:
						stream->audio_send = TRUE;
						stream->audio_recv = TRUE;
						break;
				}
			}
		} else if(m->type == JANUS_SDP_VIDEO) {
			video++;
			/* Video */
			if(video > 1) {
				JANUS_LOG(LOG_WARN, "[%"SCNu64"] Skipping video line (we have one already)\n", handle->handle_id);
				m->port = 0;
			}
			if(m->port == 0) {
				m->direction = JANUS_SDP_INACTIVE;
				stream->video_ssrc = 0;
			}
			if(video == 1) {
				switch(m->direction) {
					case JANUS_SDP_INACTIVE:
						stream->video_send = FALSE;
						stream->video_recv = FALSE;
						break;
					case JANUS_SDP_SENDONLY:
						stream->video_send = TRUE;
						stream->video_recv = FALSE;
						break;
					case JANUS_SDP_RECVONLY:
						stream->video_send = FALSE;
						stream->video_recv = TRUE;
						break;
					case JANUS_SDP_SENDRECV:
					case JANUS_SDP_DEFAULT:
					default:
						stream->video_send = TRUE;
						stream->video_recv = TRUE;
						break;
				}
				if(janus_flags_is_set(&handle->webrtc_flags, JANUS_ICE_HANDLE_WEBRTC_RFC4588_RTX)) {
					/* Add RFC4588 stuff */
					if(stream->rtx_payload_types && g_hash_table_size(stream->rtx_payload_types) > 0) {
						janus_sdp_attribute *a = NULL;
						GList *ptypes = g_list_copy(m->ptypes), *tempP = ptypes;
						while(tempP) {
							int ptype = GPOINTER_TO_INT(tempP->data);
							int rtx_ptype = GPOINTER_TO_INT(g_hash_table_lookup(stream->rtx_payload_types, GINT_TO_POINTER(ptype)));
							if(rtx_ptype > 0) {
								m->ptypes = g_list_append(m->ptypes, GINT_TO_POINTER(rtx_ptype));
								a = janus_sdp_attribute_create("rtpmap", "%d rtx/90000", rtx_ptype);
								m->attributes = g_list_append(m->attributes, a);
								a = janus_sdp_attribute_create("fmtp", "%d apt=%d", rtx_ptype, ptype);
								m->attributes = g_list_append(m->attributes, a);
							}
							tempP = tempP->next;
						}
						g_list_free(ptypes);
					}
				}
			}
#ifdef HAVE_SCTP
		} else if(m->type == JANUS_SDP_APPLICATION) {
			/* Is this SCTP for DataChannels? */
			if(!strcasecmp(m->proto, "DTLS/SCTP") && m->port > 0) {
				/* Yep */
				data++;
				if(data > 1) {
					JANUS_LOG(LOG_WARN, "[%"SCNu64"] Skipping SCTP line (we have one already)\n", handle->handle_id);
					m->port = 0;
					m->direction = JANUS_SDP_INACTIVE;
					temp = temp->next;
					continue;
				}
			} else {
				JANUS_LOG(LOG_WARN, "[%"SCNu64"] Skipping unsupported application media line...\n", handle->handle_id);
				m->port = 0;
				m->direction = JANUS_SDP_INACTIVE;
				temp = temp->next;
				continue;
			}
#endif
		} else {
			JANUS_LOG(LOG_WARN, "[%"SCNu64"] Skipping disabled/unsupported media line...\n", handle->handle_id);
			m->port = 0;
			m->direction = JANUS_SDP_INACTIVE;
			temp = temp->next;
			continue;
		}
		/* a=mid:(audio|video|data) */
		if(m->type == JANUS_SDP_AUDIO) {
			a = janus_sdp_attribute_create("mid", "%s", handle->audio_mid);
			m->attributes = g_list_insert_before(m->attributes, first, a);
		} else if(m->type == JANUS_SDP_VIDEO) {
			a = janus_sdp_attribute_create("mid", "%s", handle->video_mid);
			m->attributes = g_list_insert_before(m->attributes, first, a);
#ifdef HAVE_SCTP
		} else if(m->type == JANUS_SDP_APPLICATION) {
			/* FIXME sctpmap and webrtc-datachannel should be dynamic */
			a = janus_sdp_attribute_create("sctpmap", "5000 webrtc-datachannel 16");
			m->attributes = g_list_insert_before(m->attributes, first, a);
			a = janus_sdp_attribute_create("mid", "%s", handle->data_mid);
			m->attributes = g_list_insert_before(m->attributes, first, a);
#endif
		}
		if(m->type == JANUS_SDP_AUDIO || m->type == JANUS_SDP_VIDEO) {
			a = janus_sdp_attribute_create("rtcp-mux", NULL);
			m->attributes = g_list_insert_before(m->attributes, first, a);
		}
		/* ICE ufrag and pwd, DTLS fingerprint setup and connection a= */
		gchar *ufrag = NULL;
		gchar *password = NULL;
		nice_agent_get_local_credentials(handle->agent, stream->stream_id, &ufrag, &password);
		a = janus_sdp_attribute_create("ice-ufrag", "%s", ufrag);
		m->attributes = g_list_insert_before(m->attributes, first, a);
		a = janus_sdp_attribute_create("ice-pwd", "%s", password);
		m->attributes = g_list_insert_before(m->attributes, first, a);
		g_free(ufrag);
		g_free(password);
		a = janus_sdp_attribute_create("ice-options", "trickle");
		m->attributes = g_list_insert_before(m->attributes, first, a);
		a = janus_sdp_attribute_create("fingerprint", "sha-256 %s", janus_dtls_get_local_fingerprint());
		m->attributes = g_list_insert_before(m->attributes, first, a);
		a = janus_sdp_attribute_create("setup", "%s", janus_get_dtls_srtp_role(offer ? JANUS_DTLS_ROLE_ACTPASS : stream->dtls_role));
		m->attributes = g_list_insert_before(m->attributes, first, a);
		/* Add last attributes, rtcp and ssrc (msid) */
		if(m->type == JANUS_SDP_VIDEO && janus_flags_is_set(&handle->webrtc_flags, JANUS_ICE_HANDLE_WEBRTC_RFC4588_RTX)) {
			/* Add FID group to negotiate the RFC4588 stuff */
			a = janus_sdp_attribute_create("ssrc-group", "FID %"SCNu32" %"SCNu32, stream->video_ssrc, stream->video_ssrc_rtx);
			m->attributes = g_list_append(m->attributes, a);
		}
		if(m->type == JANUS_SDP_AUDIO &&
				(m->direction == JANUS_SDP_DEFAULT || m->direction == JANUS_SDP_SENDRECV || m->direction == JANUS_SDP_SENDONLY)) {
			a = janus_sdp_attribute_create("ssrc", "%"SCNu32" cname:janusaudio", stream->audio_ssrc);
			m->attributes = g_list_append(m->attributes, a);
			a = janus_sdp_attribute_create("ssrc", "%"SCNu32" msid:janus janusa0", stream->audio_ssrc);
			m->attributes = g_list_append(m->attributes, a);
			a = janus_sdp_attribute_create("ssrc", "%"SCNu32" mslabel:janus", stream->audio_ssrc);
			m->attributes = g_list_append(m->attributes, a);
			a = janus_sdp_attribute_create("ssrc", "%"SCNu32" label:janusa0", stream->audio_ssrc);
			m->attributes = g_list_append(m->attributes, a);
		} else if(m->type == JANUS_SDP_VIDEO &&
				(m->direction == JANUS_SDP_DEFAULT || m->direction == JANUS_SDP_SENDRECV || m->direction == JANUS_SDP_SENDONLY)) {
			a = janus_sdp_attribute_create("ssrc", "%"SCNu32" cname:janusvideo", stream->video_ssrc);
			m->attributes = g_list_append(m->attributes, a);
			a = janus_sdp_attribute_create("ssrc", "%"SCNu32" msid:janus janusv0", stream->video_ssrc);
			m->attributes = g_list_append(m->attributes, a);
			a = janus_sdp_attribute_create("ssrc", "%"SCNu32" mslabel:janus", stream->video_ssrc);
			m->attributes = g_list_append(m->attributes, a);
			a = janus_sdp_attribute_create("ssrc", "%"SCNu32" label:janusv0", stream->video_ssrc);
			m->attributes = g_list_append(m->attributes, a);
			if(janus_flags_is_set(&handle->webrtc_flags, JANUS_ICE_HANDLE_WEBRTC_RFC4588_RTX)) {
				/* Add rtx SSRC group to negotiate the RFC4588 stuff */
				a = janus_sdp_attribute_create("ssrc", "%"SCNu32" cname:janusvideo", stream->video_ssrc_rtx);
				m->attributes = g_list_append(m->attributes, a);
				a = janus_sdp_attribute_create("ssrc", "%"SCNu32" msid:janus janusv0", stream->video_ssrc_rtx);
				m->attributes = g_list_append(m->attributes, a);
				a = janus_sdp_attribute_create("ssrc", "%"SCNu32" mslabel:janus", stream->video_ssrc_rtx);
				m->attributes = g_list_append(m->attributes, a);
				a = janus_sdp_attribute_create("ssrc", "%"SCNu32" label:janusv0", stream->video_ssrc_rtx);
				m->attributes = g_list_append(m->attributes, a);
			}
		}
		/* FIXME If the peer is Firefox and is negotiating simulcasting, add the rid attributes */
		if(m->type == JANUS_SDP_VIDEO && stream->rid[0] != NULL) {
			char rids[50];
			rids[0] = '\0';
			int i=0;
			for(i=0; i<3; i++) {
				if(stream->rid[i] == NULL)
					continue;
				a = janus_sdp_attribute_create("rid", "%s recv", stream->rid[i]);
				m->attributes = g_list_append(m->attributes, a);
				if(strlen(rids) == 0) {
					g_strlcat(rids, stream->rid[i], sizeof(rids));
				} else {
					g_strlcat(rids, ";", sizeof(rids));
					g_strlcat(rids, stream->rid[i], sizeof(rids));
				}
			}
			a = janus_sdp_attribute_create("simulcast", " recv rid=%s", rids);
			m->attributes = g_list_append(m->attributes, a);
		}
		if(!janus_ice_is_full_trickle_enabled()) {
			/* And now the candidates (but only if we're half-trickling) */
			janus_ice_candidates_to_sdp(handle, m, stream->stream_id, 1);
			/* Since we're half-trickling, we need to notify the peer that these are all the
			 * candidates we have for this media stream, via an end-of-candidates attribute:
			 * https://tools.ietf.org/html/draft-ietf-mmusic-trickle-ice-02#section-4.1 */
			janus_sdp_attribute *end = janus_sdp_attribute_create("end-of-candidates", NULL);
			m->attributes = g_list_append(m->attributes, end);
		}
		/* Next */
		temp = temp->next;
	}

	char *sdp = janus_sdp_write(anon);

	JANUS_LOG(LOG_VERB, " -------------------------------------------\n");
	JANUS_LOG(LOG_VERB, "  >> Merged (%zu bytes)\n", strlen(sdp));
	JANUS_LOG(LOG_VERB, " -------------------------------------------\n");
	JANUS_LOG(LOG_VERB, "%s\n", sdp);

	return sdp;
}<|MERGE_RESOLUTION|>--- conflicted
+++ resolved
@@ -535,16 +535,6 @@
 		}
 		temp = temp->next;
 	}
-<<<<<<< HEAD
-	g_free(ruser);
-	ruser = NULL;
-	g_free(rpass);
-	rpass = NULL;
-	g_free(rhashing);
-	rhashing = NULL;
-	g_free(rfingerprint);
-	rfingerprint = NULL;
-=======
 	/* Disable RFC4588 if the peer didn't negotiate it */
 	if(!rtx) {
 		janus_flags_clear(&handle->webrtc_flags, JANUS_ICE_HANDLE_WEBRTC_RFC4588_RTX);
@@ -556,7 +546,6 @@
 	g_free(rhashing);
 	g_free(rfingerprint);
 
->>>>>>> 95d0ba3e
 	return 0;	/* FIXME Handle errors better */
 }
 
